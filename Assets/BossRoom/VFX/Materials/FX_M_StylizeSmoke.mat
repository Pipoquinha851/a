%YAML 1.1
%TAG !u! tag:unity3d.com,2011:
--- !u!21 &2100000
Material:
  serializedVersion: 6
  m_ObjectHideFlags: 0
  m_CorrespondingSourceObject: {fileID: 0}
  m_PrefabInstance: {fileID: 0}
  m_PrefabAsset: {fileID: 0}
  m_Name: FX_M_StylizeSmoke
  m_Shader: {fileID: 4800000, guid: 19584968e8d53424c9ce71b2c72d64f4, type: 3}
<<<<<<< HEAD
  m_ShaderKeywords: _HASDYNAMICDISSOLVE_ON _STEPSUBTRACT_ON _VERTEXAOPACITY_ON
=======
  m_ShaderKeywords: _HASDYNAMICDISSOLVE_ON _HASTEXTUREDISSOLVE_ON _STEPSUBTRACT_ON
    _SWITCH_ALPHA_ON _VERTEXAOPACITY_ON
>>>>>>> a6dde6c3
  m_LightmapFlags: 0
  m_EnableInstancingVariants: 0
  m_DoubleSidedGI: 0
  m_CustomRenderQueue: 3000
  stringTagMap: {}
  disabledShaderPasses: []
  m_SavedProperties:
    serializedVersion: 3
    m_TexEnvs:
    - _BumpMap:
        m_Texture: {fileID: 0}
        m_Scale: {x: 1, y: 1}
        m_Offset: {x: 0, y: 0}
    - _DetailAlbedoMap:
        m_Texture: {fileID: 0}
        m_Scale: {x: 1, y: 1}
        m_Offset: {x: 0, y: 0}
    - _DetailMask:
        m_Texture: {fileID: 0}
        m_Scale: {x: 1, y: 1}
        m_Offset: {x: 0, y: 0}
    - _DetailNormalMap:
        m_Texture: {fileID: 0}
        m_Scale: {x: 1, y: 1}
        m_Offset: {x: 0, y: 0}
    - _DissolveTexture:
        m_Texture: {fileID: 2800000, guid: 09ff3236ed6851c44b22b13107c206f5, type: 3}
        m_Scale: {x: 1, y: 1}
        m_Offset: {x: 0, y: 0}
    - _EmissionMap:
        m_Texture: {fileID: 0}
        m_Scale: {x: 1, y: 1}
        m_Offset: {x: 0, y: 0}
    - _MainTex:
        m_Texture: {fileID: 2800000, guid: 1ee97322756ea2c489f9311bd5c9f72d, type: 3}
        m_Scale: {x: 1, y: 1}
        m_Offset: {x: 0, y: 0}
    - _MainTexture:
        m_Texture: {fileID: 2800000, guid: fa9d4375ce230e1488b5a2680fd71074, type: 3}
        m_Scale: {x: 1, y: 2}
        m_Offset: {x: -0.25, y: -0.25}
    - _MetallicGlossMap:
        m_Texture: {fileID: 0}
        m_Scale: {x: 1, y: 1}
        m_Offset: {x: 0, y: 0}
    - _OcclusionMap:
        m_Texture: {fileID: 0}
        m_Scale: {x: 1, y: 1}
        m_Offset: {x: 0, y: 0}
    - _ParallaxMap:
        m_Texture: {fileID: 0}
        m_Scale: {x: 1, y: 1}
        m_Offset: {x: 0, y: 0}
    - _tex4coord2:
        m_Texture: {fileID: 0}
        m_Scale: {x: 1, y: 1}
        m_Offset: {x: 0, y: 0}
    - _texcoord:
        m_Texture: {fileID: 0}
        m_Scale: {x: 1, y: 1}
        m_Offset: {x: 0, y: 0}
    m_Floats:
    - _BumpScale: 1
    - _ChangeMasktoX: 0
    - _CullMode: 0
    - _Cutoff: 0.5
    - _DetailNormalMapScale: 1
    - _Dissolve: 0.35
    - _DstBlend: 0
    - _Flowintencity: 0.15
    - _GlossMapScale: 1
    - _Glossiness: 0.5
    - _GlossyReflections: 1
    - _HasDoubleMask: 0
    - _HasDynamicDissolve: 1
    - _HasFlowEffect: 0
    - _HasMask: 0
    - _HasTextureDissolve: 0
    - _InvertMask: 0
    - _MaskIntenicty: 1
    - _MaskPower: 1
    - _Metallic: 0
    - _Mode: 0
    - _OcclusionStrength: 1
    - _Opacity: 1
    - _Parallax: 0.02
    - _SmoothnessTextureChannel: 0
    - _SpecularHighlights: 1
    - _SrcBlend: 1
    - _StepSubtract: 1
    - _Switch_Alpha: 1
    - _UVSec: 0
    - _UseAlphaChannel: 0
    - _VertexAOpacity: 1
    - _ZWrite: 1
    - __dirty: 0
    m_Colors:
    - _Color: {r: 1.4980392, g: 1.4980392, b: 1.4980392, a: 1}
    - _EmissionColor: {r: 0, g: 0, b: 0, a: 1}
    - _TileSpeedDissolveTexture: {r: 1, g: 1, b: 0.2, a: 0}
    - _TileSpeedMainTexture: {r: 1, g: 1, b: 0, a: 0}
  m_BuildTextureStacks: []<|MERGE_RESOLUTION|>--- conflicted
+++ resolved
@@ -9,12 +9,8 @@
   m_PrefabAsset: {fileID: 0}
   m_Name: FX_M_StylizeSmoke
   m_Shader: {fileID: 4800000, guid: 19584968e8d53424c9ce71b2c72d64f4, type: 3}
-<<<<<<< HEAD
-  m_ShaderKeywords: _HASDYNAMICDISSOLVE_ON _STEPSUBTRACT_ON _VERTEXAOPACITY_ON
-=======
   m_ShaderKeywords: _HASDYNAMICDISSOLVE_ON _HASTEXTUREDISSOLVE_ON _STEPSUBTRACT_ON
     _SWITCH_ALPHA_ON _VERTEXAOPACITY_ON
->>>>>>> a6dde6c3
   m_LightmapFlags: 0
   m_EnableInstancingVariants: 0
   m_DoubleSidedGI: 0
