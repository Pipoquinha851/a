--- conflicted
+++ resolved
@@ -1,40 +1,5 @@
 %YAML 1.1
 %TAG !u! tag:unity3d.com,2011:
-<<<<<<< HEAD
-=======
---- !u!114 &1878903107775871435
-MonoBehaviour:
-  m_ObjectHideFlags: 0
-  m_CorrespondingSourceObject: {fileID: 0}
-  m_PrefabInstance: {fileID: 0}
-  m_PrefabAsset: {fileID: 0}
-  m_GameObject: {fileID: 3437256802070767247}
-  m_Enabled: 1
-  m_EditorHideFlags: 0
-  m_Script: {fileID: 11500000, guid: edb78c1621dad5149bb47b96120d3fbf, type: 3}
-  m_Name: 
-  m_EditorClassIdentifier: 
-  HitPoints:
-    InternalValue: 0
-  Mana:
-    InternalValue: 0
---- !u!114 &3375538458323645294
-MonoBehaviour:
-  m_ObjectHideFlags: 0
-  m_CorrespondingSourceObject: {fileID: 0}
-  m_PrefabInstance: {fileID: 0}
-  m_PrefabAsset: {fileID: 0}
-  m_GameObject: {fileID: 3437256802070767247}
-  m_Enabled: 1
-  m_EditorHideFlags: 0
-  m_Script: {fileID: 11500000, guid: 9520a47fc61d5ab4ca99cdac2d574909, type: 3}
-  m_Name: 
-  m_EditorClassIdentifier: 
-  m_ClientVisualsAnimator: {fileID: 8221438362690823759}
-  MinZoomDistance: 3
-  MaxZoomDistance: 30
-  ZoomSpeed: 3
->>>>>>> 09f6d483
 --- !u!1 &4340979889802297118
 GameObject:
   m_ObjectHideFlags: 0
@@ -205,6 +170,10 @@
   m_Modification:
     m_TransformParent: {fileID: 858400412575613041}
     m_Modifications:
+    - target: {fileID: 2663813019036984750, guid: 1e8ae28d24c5683478548d7e96e5ba55, type: 3}
+      propertyPath: m_ClientVisualsAnimator
+      value: 
+      objectReference: {fileID: 1458358683133760140}
     - target: {fileID: 6170428688339538316, guid: 1e8ae28d24c5683478548d7e96e5ba55, type: 3}
       propertyPath: m_RootOrder
       value: 0
@@ -257,16 +226,11 @@
   m_SourcePrefab: {fileID: 100100000, guid: 1e8ae28d24c5683478548d7e96e5ba55, type: 3}
 --- !u!4 &4818022201665423606 stripped
 Transform:
-<<<<<<< HEAD
   m_CorrespondingSourceObject: {fileID: 6170428688339538316, guid: 1e8ae28d24c5683478548d7e96e5ba55, type: 3}
   m_PrefabInstance: {fileID: 1692449221005613434}
-=======
-  m_CorrespondingSourceObject: {fileID: 4099936395697225189, guid: 08c3914aa4064d349a429bc090494787, type: 3}
-  m_PrefabInstance: {fileID: 2025951435693425104}
-  m_PrefabAsset: {fileID: 0}
---- !u!95 &8221438362690823759 stripped
+  m_PrefabAsset: {fileID: 0}
+--- !u!95 &1458358683133760140 stripped
 Animator:
-  m_CorrespondingSourceObject: {fileID: 7927965616957794207, guid: 08c3914aa4064d349a429bc090494787, type: 3}
-  m_PrefabInstance: {fileID: 2025951435693425104}
->>>>>>> 09f6d483
+  m_CorrespondingSourceObject: {fileID: 234724737205816310, guid: 1e8ae28d24c5683478548d7e96e5ba55, type: 3}
+  m_PrefabInstance: {fileID: 1692449221005613434}
   m_PrefabAsset: {fileID: 0}