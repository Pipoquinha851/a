%YAML 1.1
%TAG !u! tag:unity3d.com,2011:
--- !u!1101 &-9200869256768319042
AnimatorStateTransition:
  m_ObjectHideFlags: 1
  m_CorrespondingSourceObject: {fileID: 0}
  m_PrefabInstance: {fileID: 0}
  m_PrefabAsset: {fileID: 0}
  m_Name: 
  m_Conditions: []
  m_DstStateMachine: {fileID: 0}
  m_DstState: {fileID: 7103618770137260043}
  m_Solo: 0
  m_Mute: 0
  m_IsExit: 0
  serializedVersion: 3
  m_TransitionDuration: 0.25
  m_TransitionOffset: 0
  m_ExitTime: 0.87288135
  m_HasExitTime: 1
  m_HasFixedDuration: 1
  m_InterruptionSource: 0
  m_OrderedInterruption: 1
  m_CanTransitionToSelf: 1
--- !u!1102 &-9059899351118470251
AnimatorState:
  serializedVersion: 6
  m_ObjectHideFlags: 1
  m_CorrespondingSourceObject: {fileID: 0}
  m_PrefabInstance: {fileID: 0}
  m_PrefabAsset: {fileID: 0}
  m_Name: Nothing
  m_Speed: 1
  m_CycleOffset: 0
  m_Transitions:
  - {fileID: -6270680072761177303}
  - {fileID: -6385814633069835049}
  m_StateMachineBehaviours: []
  m_Position: {x: 50, y: 50, z: 0}
  m_IKOnFeet: 0
  m_WriteDefaultValues: 1
  m_Mirror: 0
  m_SpeedParameterActive: 0
  m_MirrorParameterActive: 0
  m_CycleOffsetParameterActive: 0
  m_TimeParameterActive: 0
  m_Motion: {fileID: 0}
  m_Tag: BaseNode
  m_SpeedParameter: 
  m_MirrorParameter: 
  m_CycleOffsetParameter: 
  m_TimeParameter: 
--- !u!206 &-8988982740543935465
BlendTree:
  m_ObjectHideFlags: 1
  m_CorrespondingSourceObject: {fileID: 0}
  m_PrefabInstance: {fileID: 0}
  m_PrefabAsset: {fileID: 0}
  m_Name: Blend Tree
  m_Childs:
  - serializedVersion: 2
    m_Motion: {fileID: 1827226128182048838, guid: 2115c4661f55eff45a5a0f91fc0a12f0, type: 3}
    m_Threshold: 0
    m_Position: {x: 0, y: 0}
    m_TimeScale: 1
    m_CycleOffset: 0
    m_DirectBlendParameter: Blend
    m_Mirror: 0
  - serializedVersion: 2
    m_Motion: {fileID: -3419257869308726280, guid: 2115c4661f55eff45a5a0f91fc0a12f0, type: 3}
    m_Threshold: 0.5
    m_Position: {x: 0, y: 0}
    m_TimeScale: 1
    m_CycleOffset: 0
    m_DirectBlendParameter: Blend
    m_Mirror: 0
  - serializedVersion: 2
    m_Motion: {fileID: 6200578666267062213, guid: 2115c4661f55eff45a5a0f91fc0a12f0, type: 3}
    m_Threshold: 1
    m_Position: {x: 0, y: 0}
    m_TimeScale: 1
    m_CycleOffset: 0
    m_DirectBlendParameter: Blend
    m_Mirror: 0
  - serializedVersion: 2
    m_Motion: {fileID: 6200578666267062213, guid: 2115c4661f55eff45a5a0f91fc0a12f0, type: 3}
    m_Threshold: 1.5
    m_Position: {x: 0, y: 0}
    m_TimeScale: 1.5
    m_CycleOffset: 0
    m_DirectBlendParameter: Speed
    m_Mirror: 0
  - serializedVersion: 2
    m_Motion: {fileID: 6200578666267062213, guid: 2115c4661f55eff45a5a0f91fc0a12f0, type: 3}
    m_Threshold: 2
    m_Position: {x: 0, y: 0}
    m_TimeScale: 2
    m_CycleOffset: 0
    m_DirectBlendParameter: Speed
    m_Mirror: 0
  m_BlendParameter: Speed
  m_BlendParameterY: Blend
  m_MinThreshold: 0
  m_MaxThreshold: 2
  m_UseAutomaticThresholds: 1
  m_NormalizedBlendValues: 0
  m_BlendType: 0
--- !u!1102 &-8836472361825652495
AnimatorState:
  serializedVersion: 6
  m_ObjectHideFlags: 1
  m_CorrespondingSourceObject: {fileID: 0}
  m_PrefabInstance: {fileID: 0}
  m_PrefabAsset: {fileID: 0}
  m_Name: Dead Loop
  m_Speed: 1
  m_CycleOffset: 0
  m_Transitions: []
  m_StateMachineBehaviours: []
  m_Position: {x: 50, y: 50, z: 0}
  m_IKOnFeet: 0
  m_WriteDefaultValues: 1
  m_Mirror: 0
  m_SpeedParameterActive: 0
  m_MirrorParameterActive: 0
  m_CycleOffsetParameterActive: 0
  m_TimeParameterActive: 0
  m_Motion: {fileID: 7291507243818066706, guid: 2115c4661f55eff45a5a0f91fc0a12f0, type: 3}
  m_Tag: 
  m_SpeedParameter: 
  m_MirrorParameter: 
  m_CycleOffsetParameter: 
  m_TimeParameter: 
--- !u!1101 &-8723098048274098477
AnimatorStateTransition:
  m_ObjectHideFlags: 1
  m_CorrespondingSourceObject: {fileID: 0}
  m_PrefabInstance: {fileID: 0}
  m_PrefabAsset: {fileID: 0}
  m_Name: 
  m_Conditions:
  - m_ConditionMode: 1
    m_ConditionEvent: Emote2
    m_EventTreshold: 0
  m_DstStateMachine: {fileID: 0}
  m_DstState: {fileID: -97574420875922107}
  m_Solo: 0
  m_Mute: 0
  m_IsExit: 0
  serializedVersion: 3
  m_TransitionDuration: 0.25
  m_TransitionOffset: 0
  m_ExitTime: 0.7413794
  m_HasExitTime: 0
  m_HasFixedDuration: 1
  m_InterruptionSource: 0
  m_OrderedInterruption: 1
  m_CanTransitionToSelf: 1
--- !u!1101 &-8713124425725205113
AnimatorStateTransition:
  m_ObjectHideFlags: 1
  m_CorrespondingSourceObject: {fileID: 0}
  m_PrefabInstance: {fileID: 0}
  m_PrefabAsset: {fileID: 0}
  m_Name: 
  m_Conditions:
  - m_ConditionMode: 3
    m_ConditionEvent: Speed
    m_EventTreshold: 0
  m_DstStateMachine: {fileID: 0}
  m_DstState: {fileID: -3914668711228621697}
  m_Solo: 0
  m_Mute: 0
  m_IsExit: 0
  serializedVersion: 3
  m_TransitionDuration: 0.5946666
  m_TransitionOffset: 0
  m_ExitTime: 0.7168264
  m_HasExitTime: 0
  m_HasFixedDuration: 1
  m_InterruptionSource: 0
  m_OrderedInterruption: 1
  m_CanTransitionToSelf: 1
--- !u!1102 &-8548725740951714548
AnimatorState:
  serializedVersion: 6
  m_ObjectHideFlags: 1
  m_CorrespondingSourceObject: {fileID: 0}
  m_PrefabInstance: {fileID: 0}
  m_PrefabAsset: {fileID: 0}
  m_Name: Emote1
  m_Speed: 1
  m_CycleOffset: 0
  m_Transitions:
  - {fileID: 4047612268588016952}
  m_StateMachineBehaviours: []
  m_Position: {x: 50, y: 50, z: 0}
  m_IKOnFeet: 0
  m_WriteDefaultValues: 1
  m_Mirror: 0
  m_SpeedParameterActive: 0
  m_MirrorParameterActive: 0
  m_CycleOffsetParameterActive: 0
  m_TimeParameterActive: 0
  m_Motion: {fileID: -699223664885195365, guid: 2115c4661f55eff45a5a0f91fc0a12f0, type: 3}
  m_Tag: 
  m_SpeedParameter: 
  m_MirrorParameter: 
  m_CycleOffsetParameter: 
  m_TimeParameter: 
--- !u!1101 &-8547449312070927116
AnimatorStateTransition:
  m_ObjectHideFlags: 1
  m_CorrespondingSourceObject: {fileID: 0}
  m_PrefabInstance: {fileID: 0}
  m_PrefabAsset: {fileID: 0}
  m_Name: 
  m_Conditions: []
  m_DstStateMachine: {fileID: 0}
  m_DstState: {fileID: -3516404760485336223}
  m_Solo: 0
  m_Mute: 0
  m_IsExit: 0
  serializedVersion: 3
  m_TransitionDuration: 0.25
  m_TransitionOffset: 0
  m_ExitTime: 0.75
  m_HasExitTime: 1
  m_HasFixedDuration: 1
  m_InterruptionSource: 0
  m_OrderedInterruption: 1
  m_CanTransitionToSelf: 1
--- !u!1101 &-8532492849114738348
AnimatorStateTransition:
  m_ObjectHideFlags: 1
  m_CorrespondingSourceObject: {fileID: 0}
  m_PrefabInstance: {fileID: 0}
  m_PrefabAsset: {fileID: 0}
  m_Name: 
  m_Conditions:
  - m_ConditionMode: 1
    m_ConditionEvent: ChargedShotStart
    m_EventTreshold: 0
  m_DstStateMachine: {fileID: 0}
  m_DstState: {fileID: 3150791903338681881}
  m_Solo: 0
  m_Mute: 0
  m_IsExit: 0
  serializedVersion: 3
  m_TransitionDuration: 0.25
  m_TransitionOffset: 0
  m_ExitTime: 0.75
  m_HasExitTime: 0
  m_HasFixedDuration: 1
  m_InterruptionSource: 0
  m_OrderedInterruption: 1
  m_CanTransitionToSelf: 1
--- !u!206 &-8142562342497625493
BlendTree:
  m_ObjectHideFlags: 1
  m_CorrespondingSourceObject: {fileID: 0}
  m_PrefabInstance: {fileID: 0}
  m_PrefabAsset: {fileID: 0}
  m_Name: BlendTree
  m_Childs: []
  m_BlendParameter: Blend
  m_BlendParameterY: Blend
  m_MinThreshold: 0
  m_MaxThreshold: 1
  m_UseAutomaticThresholds: 1
  m_NormalizedBlendValues: 0
  m_BlendType: 0
--- !u!1102 &-8008432397874326558
AnimatorState:
  serializedVersion: 6
  m_ObjectHideFlags: 1
  m_CorrespondingSourceObject: {fileID: 0}
  m_PrefabInstance: {fileID: 0}
  m_PrefabAsset: {fileID: 0}
  m_Name: Dash Attack (loop)
  m_Speed: 1
  m_CycleOffset: 0
  m_Transitions:
  - {fileID: 6232735271409074027}
  - {fileID: -2664832697102860981}
  m_StateMachineBehaviours: []
  m_Position: {x: 50, y: 50, z: 0}
  m_IKOnFeet: 0
  m_WriteDefaultValues: 1
  m_Mirror: 0
  m_SpeedParameterActive: 0
  m_MirrorParameterActive: 0
  m_CycleOffsetParameterActive: 0
  m_TimeParameterActive: 0
  m_Motion: {fileID: 8324739782444053630, guid: 2115c4661f55eff45a5a0f91fc0a12f0, type: 3}
  m_Tag: 
  m_SpeedParameter: 
  m_MirrorParameter: 
  m_CycleOffsetParameter: 
  m_TimeParameter: 
--- !u!1101 &-7963367260910367801
AnimatorStateTransition:
  m_ObjectHideFlags: 1
  m_CorrespondingSourceObject: {fileID: 0}
  m_PrefabInstance: {fileID: 0}
  m_PrefabAsset: {fileID: 0}
  m_Name: 
  m_Conditions:
  - m_ConditionMode: 1
    m_ConditionEvent: Stunned
    m_EventTreshold: 0
  m_DstStateMachine: {fileID: 0}
  m_DstState: {fileID: -1989540649778147493}
  m_Solo: 0
  m_Mute: 0
  m_IsExit: 0
  serializedVersion: 3
  m_TransitionDuration: 0.12049153
  m_TransitionOffset: 0
  m_ExitTime: 0.1350613
  m_HasExitTime: 0
  m_HasFixedDuration: 1
  m_InterruptionSource: 0
  m_OrderedInterruption: 1
  m_CanTransitionToSelf: 1
--- !u!1102 &-7547485152901491539
AnimatorState:
  serializedVersion: 6
  m_ObjectHideFlags: 1
  m_CorrespondingSourceObject: {fileID: 0}
  m_PrefabInstance: {fileID: 0}
  m_PrefabAsset: {fileID: 0}
  m_Name: Fall Down
  m_Speed: 1
  m_CycleOffset: 0
  m_Transitions:
  - {fileID: -9200869256768319042}
  m_StateMachineBehaviours: []
  m_Position: {x: 50, y: 50, z: 0}
  m_IKOnFeet: 0
  m_WriteDefaultValues: 1
  m_Mirror: 0
  m_SpeedParameterActive: 0
  m_MirrorParameterActive: 0
  m_CycleOffsetParameterActive: 0
  m_TimeParameterActive: 0
  m_Motion: {fileID: -1504929105726005784, guid: 2115c4661f55eff45a5a0f91fc0a12f0, type: 3}
  m_Tag: 
  m_SpeedParameter: 
  m_MirrorParameter: 
  m_CycleOffsetParameter: 
  m_TimeParameter: 
--- !u!1102 &-7345246596832709857
AnimatorState:
  serializedVersion: 6
  m_ObjectHideFlags: 1
  m_CorrespondingSourceObject: {fileID: 0}
  m_PrefabInstance: {fileID: 0}
  m_PrefabAsset: {fileID: 0}
  m_Name: HitReact1
  m_Speed: 1
  m_CycleOffset: 0
  m_Transitions:
  - {fileID: 4957634337843930872}
  m_StateMachineBehaviours: []
  m_Position: {x: 50, y: 50, z: 0}
  m_IKOnFeet: 0
  m_WriteDefaultValues: 1
  m_Mirror: 0
  m_SpeedParameterActive: 0
  m_MirrorParameterActive: 0
  m_CycleOffsetParameterActive: 0
  m_TimeParameterActive: 0
  m_Motion: {fileID: 7894786494464805379, guid: 2115c4661f55eff45a5a0f91fc0a12f0, type: 3}
  m_Tag: 
  m_SpeedParameter: 
  m_MirrorParameter: 
  m_CycleOffsetParameter: 
  m_TimeParameter: 
--- !u!1102 &-6785991995039938196
AnimatorState:
  serializedVersion: 6
  m_ObjectHideFlags: 1
  m_CorrespondingSourceObject: {fileID: 0}
  m_PrefabInstance: {fileID: 0}
  m_PrefabAsset: {fileID: 0}
  m_Name: Emote4 End
  m_Speed: 1
  m_CycleOffset: 0
  m_Transitions:
  - {fileID: 5537143230144326077}
  m_StateMachineBehaviours: []
  m_Position: {x: 50, y: 50, z: 0}
  m_IKOnFeet: 0
  m_WriteDefaultValues: 1
  m_Mirror: 0
  m_SpeedParameterActive: 0
  m_MirrorParameterActive: 0
  m_CycleOffsetParameterActive: 0
  m_TimeParameterActive: 0
  m_Motion: {fileID: 1883430988073260521, guid: 2115c4661f55eff45a5a0f91fc0a12f0, type: 3}
  m_Tag: 
  m_SpeedParameter: 
  m_MirrorParameter: 
  m_CycleOffsetParameter: 
  m_TimeParameter: 
--- !u!1101 &-6758209000947136713
AnimatorStateTransition:
  m_ObjectHideFlags: 1
  m_CorrespondingSourceObject: {fileID: 0}
  m_PrefabInstance: {fileID: 0}
  m_PrefabAsset: {fileID: 0}
  m_Name: 
  m_Conditions:
  - m_ConditionMode: 1
    m_ConditionEvent: ShieldBuffEnd
    m_EventTreshold: 0
  m_DstStateMachine: {fileID: 0}
  m_DstState: {fileID: 4131880658289977400}
  m_Solo: 0
  m_Mute: 0
  m_IsExit: 0
  serializedVersion: 3
  m_TransitionDuration: 0.25
  m_TransitionOffset: 0
  m_ExitTime: 0.6250002
  m_HasExitTime: 0
  m_HasFixedDuration: 1
  m_InterruptionSource: 0
  m_OrderedInterruption: 1
  m_CanTransitionToSelf: 1
--- !u!1101 &-6735739854590397019
AnimatorStateTransition:
  m_ObjectHideFlags: 1
  m_CorrespondingSourceObject: {fileID: 0}
  m_PrefabInstance: {fileID: 0}
  m_PrefabAsset: {fileID: 0}
  m_Name: 
  m_Conditions: []
  m_DstStateMachine: {fileID: 0}
  m_DstState: {fileID: -3516404760485336223}
  m_Solo: 0
  m_Mute: 0
  m_IsExit: 0
  serializedVersion: 3
  m_TransitionDuration: 0.25
  m_TransitionOffset: 0
  m_ExitTime: 0.75
  m_HasExitTime: 1
  m_HasFixedDuration: 1
  m_InterruptionSource: 0
  m_OrderedInterruption: 1
  m_CanTransitionToSelf: 1
--- !u!1102 &-6673023992676265295
AnimatorState:
  serializedVersion: 6
  m_ObjectHideFlags: 1
  m_CorrespondingSourceObject: {fileID: 0}
  m_PrefabInstance: {fileID: 0}
  m_PrefabAsset: {fileID: 0}
  m_Name: Archer Charged Shot (loop)
  m_Speed: 1
  m_CycleOffset: 0
  m_Transitions:
  - {fileID: 8479194530472865729}
  m_StateMachineBehaviours: []
  m_Position: {x: 50, y: 50, z: 0}
  m_IKOnFeet: 0
  m_WriteDefaultValues: 1
  m_Mirror: 0
  m_SpeedParameterActive: 0
  m_MirrorParameterActive: 0
  m_CycleOffsetParameterActive: 0
  m_TimeParameterActive: 0
  m_Motion: {fileID: -1835993199971681566, guid: 2115c4661f55eff45a5a0f91fc0a12f0, type: 3}
  m_Tag: 
  m_SpeedParameter: 
  m_MirrorParameter: 
  m_CycleOffsetParameter: 
  m_TimeParameter: 
--- !u!1101 &-6491491170709268783
AnimatorStateTransition:
  m_ObjectHideFlags: 1
  m_CorrespondingSourceObject: {fileID: 0}
  m_PrefabInstance: {fileID: 0}
  m_PrefabAsset: {fileID: 0}
  m_Name: 
  m_Conditions:
  - m_ConditionMode: 1
    m_ConditionEvent: EntryFainted
    m_EventTreshold: 0
  m_DstStateMachine: {fileID: 0}
  m_DstState: {fileID: -8836472361825652495}
  m_Solo: 0
  m_Mute: 0
  m_IsExit: 0
  serializedVersion: 3
  m_TransitionDuration: 0.25
  m_TransitionOffset: 0
  m_ExitTime: 0.75
  m_HasExitTime: 0
  m_HasFixedDuration: 1
  m_InterruptionSource: 0
  m_OrderedInterruption: 1
  m_CanTransitionToSelf: 1
--- !u!1101 &-6385814633069835049
AnimatorStateTransition:
  m_ObjectHideFlags: 1
  m_CorrespondingSourceObject: {fileID: 0}
  m_PrefabInstance: {fileID: 0}
  m_PrefabAsset: {fileID: 0}
  m_Name: 
  m_Conditions:
  - m_ConditionMode: 1
    m_ConditionEvent: HitReact1
    m_EventTreshold: 0
  - m_ConditionMode: 3
    m_ConditionEvent: Invincible
    m_EventTreshold: 0
  m_DstStateMachine: {fileID: 0}
  m_DstState: {fileID: 6115484570900960624}
  m_Solo: 0
  m_Mute: 0
  m_IsExit: 0
  serializedVersion: 3
  m_TransitionDuration: 0.25
  m_TransitionOffset: 0
  m_ExitTime: 0.75
  m_HasExitTime: 1
  m_HasFixedDuration: 1
  m_InterruptionSource: 0
  m_OrderedInterruption: 1
  m_CanTransitionToSelf: 1
--- !u!1101 &-6382276023354763617
AnimatorStateTransition:
  m_ObjectHideFlags: 1
  m_CorrespondingSourceObject: {fileID: 0}
  m_PrefabInstance: {fileID: 0}
  m_PrefabAsset: {fileID: 0}
  m_Name: 
  m_Conditions:
  - m_ConditionMode: 1
    m_ConditionEvent: Emote1
    m_EventTreshold: 0
  m_DstStateMachine: {fileID: 0}
  m_DstState: {fileID: -8548725740951714548}
  m_Solo: 0
  m_Mute: 0
  m_IsExit: 0
  serializedVersion: 3
  m_TransitionDuration: 0.25
  m_TransitionOffset: 0
  m_ExitTime: 0.7413794
  m_HasExitTime: 0
  m_HasFixedDuration: 1
  m_InterruptionSource: 0
  m_OrderedInterruption: 1
  m_CanTransitionToSelf: 1
--- !u!1101 &-6270680072761177303
AnimatorStateTransition:
  m_ObjectHideFlags: 1
  m_CorrespondingSourceObject: {fileID: 0}
  m_PrefabInstance: {fileID: 0}
  m_PrefabAsset: {fileID: 0}
  m_Name: 
  m_Conditions:
  - m_ConditionMode: 1
    m_ConditionEvent: HitReact1
    m_EventTreshold: 0
  - m_ConditionMode: 6
    m_ConditionEvent: Invincible
    m_EventTreshold: 0
  m_DstStateMachine: {fileID: 0}
  m_DstState: {fileID: -7345246596832709857}
  m_Solo: 0
  m_Mute: 0
  m_IsExit: 0
  serializedVersion: 3
  m_TransitionDuration: 0
  m_TransitionOffset: 0
  m_ExitTime: 2.5632382e-10
  m_HasExitTime: 0
  m_HasFixedDuration: 1
  m_InterruptionSource: 0
  m_OrderedInterruption: 1
  m_CanTransitionToSelf: 1
--- !u!1101 &-6083898572606429741
AnimatorStateTransition:
  m_ObjectHideFlags: 1
  m_CorrespondingSourceObject: {fileID: 0}
  m_PrefabInstance: {fileID: 0}
  m_PrefabAsset: {fileID: 0}
  m_Name: 
  m_Conditions: []
  m_DstStateMachine: {fileID: 0}
  m_DstState: {fileID: -6785991995039938196}
  m_Solo: 0
  m_Mute: 0
  m_IsExit: 0
  serializedVersion: 3
  m_TransitionDuration: 0.25
  m_TransitionOffset: 0
  m_ExitTime: 0.75
  m_HasExitTime: 1
  m_HasFixedDuration: 1
  m_InterruptionSource: 0
  m_OrderedInterruption: 1
  m_CanTransitionToSelf: 1
--- !u!1101 &-6037459057128027177
AnimatorStateTransition:
  m_ObjectHideFlags: 1
  m_CorrespondingSourceObject: {fileID: 0}
  m_PrefabInstance: {fileID: 0}
  m_PrefabAsset: {fileID: 0}
  m_Name: 
  m_Conditions: []
  m_DstStateMachine: {fileID: 0}
  m_DstState: {fileID: -6673023992676265295}
  m_Solo: 0
  m_Mute: 0
  m_IsExit: 0
  serializedVersion: 3
  m_TransitionDuration: 0.25
  m_TransitionOffset: 0
  m_ExitTime: 0.6250002
  m_HasExitTime: 1
  m_HasFixedDuration: 1
  m_InterruptionSource: 0
  m_OrderedInterruption: 1
  m_CanTransitionToSelf: 1
--- !u!1102 &-5881165063788833599
AnimatorState:
  serializedVersion: 6
  m_ObjectHideFlags: 1
  m_CorrespondingSourceObject: {fileID: 0}
  m_PrefabInstance: {fileID: 0}
  m_PrefabAsset: {fileID: 0}
  m_Name: Buff1
  m_Speed: 1
  m_CycleOffset: 0
  m_Transitions:
  - {fileID: -553895571540822879}
  m_StateMachineBehaviours: []
  m_Position: {x: 50, y: 50, z: 0}
  m_IKOnFeet: 0
  m_WriteDefaultValues: 1
  m_Mirror: 0
  m_SpeedParameterActive: 0
  m_MirrorParameterActive: 0
  m_CycleOffsetParameterActive: 0
  m_TimeParameterActive: 0
  m_Motion: {fileID: 3116986399149506439, guid: 2115c4661f55eff45a5a0f91fc0a12f0, type: 3}
  m_Tag: 
  m_SpeedParameter: 
  m_MirrorParameter: 
  m_CycleOffsetParameter: 
  m_TimeParameter: 
--- !u!1101 &-5808022421118276268
AnimatorStateTransition:
  m_ObjectHideFlags: 1
  m_CorrespondingSourceObject: {fileID: 0}
  m_PrefabInstance: {fileID: 0}
  m_PrefabAsset: {fileID: 0}
  m_Name: 
  m_Conditions:
  - m_ConditionMode: 1
    m_ConditionEvent: BeginHitReact
    m_EventTreshold: 0
  m_DstStateMachine: {fileID: 0}
  m_DstState: {fileID: 0}
  m_Solo: 0
  m_Mute: 0
  m_IsExit: 0
  serializedVersion: 3
  m_TransitionDuration: 0.25
  m_TransitionOffset: 0
  m_ExitTime: 0.75
  m_HasExitTime: 1
  m_HasFixedDuration: 1
  m_InterruptionSource: 0
  m_OrderedInterruption: 1
  m_CanTransitionToSelf: 1
--- !u!114 &-5669564170904547079
MonoBehaviour:
  m_ObjectHideFlags: 1
  m_CorrespondingSourceObject: {fileID: 0}
  m_PrefabInstance: {fileID: 0}
  m_PrefabAsset: {fileID: 0}
  m_GameObject: {fileID: 0}
  m_Enabled: 1
  m_EditorHideFlags: 0
  m_Script: {fileID: 11500000, guid: be14b7997cce53b4db1d7534276cfbe4, type: 3}
  m_Name: 
  m_EditorClassIdentifier: 
--- !u!1101 &-5603320215398779609
AnimatorStateTransition:
  m_ObjectHideFlags: 1
  m_CorrespondingSourceObject: {fileID: 0}
  m_PrefabInstance: {fileID: 0}
  m_PrefabAsset: {fileID: 0}
  m_Name: 
  m_Conditions:
  - m_ConditionMode: 1
    m_ConditionEvent: Attack1
    m_EventTreshold: 0
  m_DstStateMachine: {fileID: 0}
  m_DstState: {fileID: 6299315480180736668}
  m_Solo: 0
  m_Mute: 0
  m_IsExit: 0
  serializedVersion: 3
  m_TransitionDuration: 0.0000000037252903
  m_TransitionOffset: 0
  m_ExitTime: 0.016478343
  m_HasExitTime: 0
  m_HasFixedDuration: 1
  m_InterruptionSource: 0
  m_OrderedInterruption: 1
  m_CanTransitionToSelf: 1
--- !u!1101 &-5522208955396504018
AnimatorStateTransition:
  m_ObjectHideFlags: 1
  m_CorrespondingSourceObject: {fileID: 0}
  m_PrefabInstance: {fileID: 0}
  m_PrefabAsset: {fileID: 0}
  m_Name: 
  m_Conditions: []
  m_DstStateMachine: {fileID: 0}
  m_DstState: {fileID: -1840114918578548792}
  m_Solo: 0
  m_Mute: 0
  m_IsExit: 0
  serializedVersion: 3
  m_TransitionDuration: 0.25
  m_TransitionOffset: 0
  m_ExitTime: 0.6250002
  m_HasExitTime: 1
  m_HasFixedDuration: 1
  m_InterruptionSource: 0
  m_OrderedInterruption: 1
  m_CanTransitionToSelf: 1
--- !u!1101 &-5502487576549239894
AnimatorStateTransition:
  m_ObjectHideFlags: 1
  m_CorrespondingSourceObject: {fileID: 0}
  m_PrefabInstance: {fileID: 0}
  m_PrefabAsset: {fileID: 0}
  m_Name: 
  m_Conditions: []
  m_DstStateMachine: {fileID: 0}
  m_DstState: {fileID: -1068572555509609370}
  m_Solo: 0
  m_Mute: 0
  m_IsExit: 0
  serializedVersion: 3
  m_TransitionDuration: 0.25
  m_TransitionOffset: 0
  m_ExitTime: 0.6250007
  m_HasExitTime: 1
  m_HasFixedDuration: 1
  m_InterruptionSource: 0
  m_OrderedInterruption: 1
  m_CanTransitionToSelf: 1
--- !u!1101 &-5472320550880040946
AnimatorStateTransition:
  m_ObjectHideFlags: 1
  m_CorrespondingSourceObject: {fileID: 0}
  m_PrefabInstance: {fileID: 0}
  m_PrefabAsset: {fileID: 0}
  m_Name: 
  m_Conditions: []
  m_DstStateMachine: {fileID: 0}
  m_DstState: {fileID: -3516404760485336223}
  m_Solo: 0
  m_Mute: 0
  m_IsExit: 0
  serializedVersion: 3
  m_TransitionDuration: 0.25
  m_TransitionOffset: 0
  m_ExitTime: 0.8214297
  m_HasExitTime: 1
  m_HasFixedDuration: 1
  m_InterruptionSource: 0
  m_OrderedInterruption: 1
  m_CanTransitionToSelf: 1
--- !u!1101 &-5445824301555549583
AnimatorStateTransition:
  m_ObjectHideFlags: 1
  m_CorrespondingSourceObject: {fileID: 0}
  m_PrefabInstance: {fileID: 0}
  m_PrefabAsset: {fileID: 0}
  m_Name: 
  m_Conditions:
  - m_ConditionMode: 1
    m_ConditionEvent: Unstunned
    m_EventTreshold: 0
  m_DstStateMachine: {fileID: 0}
  m_DstState: {fileID: -3516404760485336223, guid: 98c159afc5898ff4bbe7ad96754b226f, type: 2}
  m_Solo: 0
  m_Mute: 0
  m_IsExit: 0
  serializedVersion: 3
  m_TransitionDuration: 0.25
  m_TransitionOffset: 0
  m_ExitTime: 0.75
  m_HasExitTime: 0
  m_HasFixedDuration: 1
  m_InterruptionSource: 0
  m_OrderedInterruption: 1
  m_CanTransitionToSelf: 1
--- !u!1102 &-5241877383201234331
AnimatorState:
  serializedVersion: 6
  m_ObjectHideFlags: 1
  m_CorrespondingSourceObject: {fileID: 0}
  m_PrefabInstance: {fileID: 0}
  m_PrefabAsset: {fileID: 0}
  m_Name: Dash Attack (start)
  m_Speed: 1
  m_CycleOffset: 0
  m_Transitions:
  - {fileID: 8336163540446842098}
  - {fileID: -3705663691712946971}
  m_StateMachineBehaviours: []
  m_Position: {x: 50, y: 50, z: 0}
  m_IKOnFeet: 0
  m_WriteDefaultValues: 1
  m_Mirror: 0
  m_SpeedParameterActive: 0
  m_MirrorParameterActive: 0
  m_CycleOffsetParameterActive: 0
  m_TimeParameterActive: 0
  m_Motion: {fileID: 4884400261174971607, guid: 2115c4661f55eff45a5a0f91fc0a12f0, type: 3}
  m_Tag: 
  m_SpeedParameter: 
  m_MirrorParameter: 
  m_CycleOffsetParameter: 
  m_TimeParameter: 
--- !u!1101 &-5188894542379383107
AnimatorStateTransition:
  m_ObjectHideFlags: 1
  m_CorrespondingSourceObject: {fileID: 0}
  m_PrefabInstance: {fileID: 0}
  m_PrefabAsset: {fileID: 0}
  m_Name: 
  m_Conditions: []
  m_DstStateMachine: {fileID: 0}
  m_DstState: {fileID: 7997651612715888420}
  m_Solo: 0
  m_Mute: 0
  m_IsExit: 0
  serializedVersion: 3
  m_TransitionDuration: 0.25
  m_TransitionOffset: 0
  m_ExitTime: 0.75
  m_HasExitTime: 1
  m_HasFixedDuration: 1
  m_InterruptionSource: 0
  m_OrderedInterruption: 1
  m_CanTransitionToSelf: 1
--- !u!1102 &-5093654682345616202
AnimatorState:
  serializedVersion: 6
  m_ObjectHideFlags: 1
  m_CorrespondingSourceObject: {fileID: 0}
  m_PrefabInstance: {fileID: 0}
  m_PrefabAsset: {fileID: 0}
  m_Name: AnticipateMove
  m_Speed: 1
  m_CycleOffset: 0
  m_Transitions:
  - {fileID: 3599037512052606113}
  m_StateMachineBehaviours: []
  m_Position: {x: 50, y: 50, z: 0}
  m_IKOnFeet: 0
  m_WriteDefaultValues: 1
  m_Mirror: 0
  m_SpeedParameterActive: 0
  m_MirrorParameterActive: 0
  m_CycleOffsetParameterActive: 0
  m_TimeParameterActive: 0
  m_Motion: {fileID: -4939085063460368806, guid: 2115c4661f55eff45a5a0f91fc0a12f0, type: 3}
  m_Tag: 
  m_SpeedParameter: 
  m_MirrorParameter: 
  m_CycleOffsetParameter: 
  m_TimeParameter: 
--- !u!1102 &-4482486829903005221
AnimatorState:
  serializedVersion: 6
  m_ObjectHideFlags: 1
  m_CorrespondingSourceObject: {fileID: 0}
  m_PrefabInstance: {fileID: 0}
  m_PrefabAsset: {fileID: 0}
  m_Name: TankShieldBuff (end)
  m_Speed: 1
  m_CycleOffset: 0
  m_Transitions:
  - {fileID: -5502487576549239894}
  m_StateMachineBehaviours: []
  m_Position: {x: 50, y: 50, z: 0}
  m_IKOnFeet: 0
  m_WriteDefaultValues: 1
  m_Mirror: 0
  m_SpeedParameterActive: 0
  m_MirrorParameterActive: 0
  m_CycleOffsetParameterActive: 0
  m_TimeParameterActive: 0
  m_Motion: {fileID: -2796662418093349854, guid: 2115c4661f55eff45a5a0f91fc0a12f0, type: 3}
  m_Tag: 
  m_SpeedParameter: 
  m_MirrorParameter: 
  m_CycleOffsetParameter: 
  m_TimeParameter: 
--- !u!1102 &-4345475783770155815
AnimatorState:
  serializedVersion: 6
  m_ObjectHideFlags: 1
  m_CorrespondingSourceObject: {fileID: 0}
  m_PrefabInstance: {fileID: 0}
  m_PrefabAsset: {fileID: 0}
  m_Name: Action - Boss Trample
  m_Speed: 1
  m_CycleOffset: 0
  m_Transitions:
  - {fileID: 8727437690882463675}
  - {fileID: 5784886232730517633}
  m_StateMachineBehaviours: []
  m_Position: {x: 50, y: 50, z: 0}
  m_IKOnFeet: 0
  m_WriteDefaultValues: 1
  m_Mirror: 0
  m_SpeedParameterActive: 0
  m_MirrorParameterActive: 0
  m_CycleOffsetParameterActive: 0
  m_TimeParameterActive: 0
  m_Motion: {fileID: -1417313403869687715, guid: 2115c4661f55eff45a5a0f91fc0a12f0, type: 3}
  m_Tag: 
  m_SpeedParameter: 
  m_MirrorParameter: 
  m_CycleOffsetParameter: 
  m_TimeParameter: 
--- !u!1102 &-3914668711228621697
AnimatorState:
  serializedVersion: 6
  m_ObjectHideFlags: 1
  m_CorrespondingSourceObject: {fileID: 0}
  m_PrefabInstance: {fileID: 0}
  m_PrefabAsset: {fileID: 0}
  m_Name: (Trampling)
  m_Speed: 1
  m_CycleOffset: 0
  m_Transitions:
  - {fileID: -3723516260027508677}
  - {fileID: -7963367260910367801}
  m_StateMachineBehaviours: []
  m_Position: {x: 50, y: 50, z: 0}
  m_IKOnFeet: 0
  m_WriteDefaultValues: 1
  m_Mirror: 0
  m_SpeedParameterActive: 0
  m_MirrorParameterActive: 0
  m_CycleOffsetParameterActive: 0
  m_TimeParameterActive: 0
  m_Motion: {fileID: 3219792264219723630, guid: 2115c4661f55eff45a5a0f91fc0a12f0, type: 3}
  m_Tag: 
  m_SpeedParameter: 
  m_MirrorParameter: 
  m_CycleOffsetParameter: 
  m_TimeParameter: 
--- !u!1101 &-3888149276909299716
AnimatorStateTransition:
  m_ObjectHideFlags: 1
  m_CorrespondingSourceObject: {fileID: 0}
  m_PrefabInstance: {fileID: 0}
  m_PrefabAsset: {fileID: 0}
  m_Name: 
  m_Conditions:
  - m_ConditionMode: 1
    m_ConditionEvent: Buff1
    m_EventTreshold: 0
  m_DstStateMachine: {fileID: 0}
  m_DstState: {fileID: -5881165063788833599}
  m_Solo: 0
  m_Mute: 0
  m_IsExit: 0
  serializedVersion: 3
  m_TransitionDuration: 0.25
  m_TransitionOffset: 0
  m_ExitTime: 0.75
  m_HasExitTime: 0
  m_HasFixedDuration: 1
  m_InterruptionSource: 0
  m_OrderedInterruption: 1
  m_CanTransitionToSelf: 1
--- !u!1101 &-3723516260027508677
AnimatorStateTransition:
  m_ObjectHideFlags: 1
  m_CorrespondingSourceObject: {fileID: 0}
  m_PrefabInstance: {fileID: 0}
  m_PrefabAsset: {fileID: 0}
  m_Name: 
  m_Conditions:
  - m_ConditionMode: 1
    m_ConditionEvent: TrampleStop
    m_EventTreshold: 0.001
  m_DstStateMachine: {fileID: 0}
  m_DstState: {fileID: 1411007122952585507}
  m_Solo: 0
  m_Mute: 0
  m_IsExit: 0
  serializedVersion: 3
  m_TransitionDuration: 0.25
  m_TransitionOffset: 0
  m_ExitTime: 1.8
  m_HasExitTime: 0
  m_HasFixedDuration: 1
  m_InterruptionSource: 0
  m_OrderedInterruption: 1
  m_CanTransitionToSelf: 1
--- !u!1101 &-3705663691712946971
AnimatorStateTransition:
  m_ObjectHideFlags: 1
  m_CorrespondingSourceObject: {fileID: 0}
  m_PrefabInstance: {fileID: 0}
  m_PrefabAsset: {fileID: 0}
  m_Name: 
  m_Conditions:
  - m_ConditionMode: 1
    m_ConditionEvent: DashAttackCanceled
    m_EventTreshold: 0
  m_DstStateMachine: {fileID: 0}
  m_DstState: {fileID: -1068572555509609370}
  m_Solo: 0
  m_Mute: 0
  m_IsExit: 0
  serializedVersion: 3
  m_TransitionDuration: 0.25
  m_TransitionOffset: 0
  m_ExitTime: 0.55882275
  m_HasExitTime: 0
  m_HasFixedDuration: 1
  m_InterruptionSource: 0
  m_OrderedInterruption: 1
  m_CanTransitionToSelf: 1
--- !u!1101 &-3648024290668379979
AnimatorStateTransition:
  m_ObjectHideFlags: 1
  m_CorrespondingSourceObject: {fileID: 0}
  m_PrefabInstance: {fileID: 0}
  m_PrefabAsset: {fileID: 0}
  m_Name: 
  m_Conditions:
  - m_ConditionMode: 1
    m_ConditionEvent: ShieldBuffEnd
    m_EventTreshold: 0
  m_DstStateMachine: {fileID: 0}
  m_DstState: {fileID: -4482486829903005221}
  m_Solo: 0
  m_Mute: 0
  m_IsExit: 0
  serializedVersion: 3
  m_TransitionDuration: 0.25
  m_TransitionOffset: 0
  m_ExitTime: 0.6250007
  m_HasExitTime: 0
  m_HasFixedDuration: 1
  m_InterruptionSource: 0
  m_OrderedInterruption: 1
  m_CanTransitionToSelf: 1
--- !u!1101 &-3576141394984483750
AnimatorStateTransition:
  m_ObjectHideFlags: 1
  m_CorrespondingSourceObject: {fileID: 0}
  m_PrefabInstance: {fileID: 0}
  m_PrefabAsset: {fileID: 0}
  m_Name: 
  m_Conditions: []
  m_DstStateMachine: {fileID: 0}
  m_DstState: {fileID: -1068572555509609370}
  m_Solo: 0
  m_Mute: 0
  m_IsExit: 0
  serializedVersion: 3
  m_TransitionDuration: 0.25
  m_TransitionOffset: 0
  m_ExitTime: 0.75
  m_HasExitTime: 1
  m_HasFixedDuration: 1
  m_InterruptionSource: 0
  m_OrderedInterruption: 1
  m_CanTransitionToSelf: 1
--- !u!1102 &-3516404760485336223
AnimatorState:
  serializedVersion: 6
  m_ObjectHideFlags: 1
  m_CorrespondingSourceObject: {fileID: 0}
  m_PrefabInstance: {fileID: 0}
  m_PrefabAsset: {fileID: 0}
  m_Name: WalkRun
  m_Speed: 1
  m_CycleOffset: 0
  m_Transitions:
  - {fileID: 8427159825030150999}
  - {fileID: 4924297452976420476}
  - {fileID: -2323244736882414019}
  - {fileID: -6382276023354763617}
  - {fileID: -8723098048274098477}
  - {fileID: 3448426700370968145}
  - {fileID: -1751189744513987592}
  - {fileID: -3322349416516825559}
  - {fileID: 5808351605165405389}
  - {fileID: 5286344766070818967}
  m_StateMachineBehaviours: []
  m_Position: {x: 50, y: 50, z: 0}
  m_IKOnFeet: 0
  m_WriteDefaultValues: 1
  m_Mirror: 0
  m_SpeedParameterActive: 0
  m_MirrorParameterActive: 0
  m_CycleOffsetParameterActive: 0
  m_TimeParameterActive: 0
  m_Motion: {fileID: -8988982740543935465}
  m_Tag: BaseNode
  m_SpeedParameter: 
  m_MirrorParameter: 
  m_CycleOffsetParameter: 
  m_TimeParameter: 
--- !u!1101 &-3322349416516825559
AnimatorStateTransition:
  m_ObjectHideFlags: 1
  m_CorrespondingSourceObject: {fileID: 0}
  m_PrefabInstance: {fileID: 0}
  m_PrefabAsset: {fileID: 0}
  m_Name: 
  m_Conditions:
  - m_ConditionMode: 1
    m_ConditionEvent: Trample
    m_EventTreshold: 0
  m_DstStateMachine: {fileID: 0}
  m_DstState: {fileID: -4345475783770155815}
  m_Solo: 0
  m_Mute: 0
  m_IsExit: 0
  serializedVersion: 3
  m_TransitionDuration: 0.25
  m_TransitionOffset: 0
  m_ExitTime: 0.7413794
  m_HasExitTime: 0
  m_HasFixedDuration: 1
  m_InterruptionSource: 0
  m_OrderedInterruption: 1
  m_CanTransitionToSelf: 1
--- !u!1101 &-3121724488571715601
AnimatorStateTransition:
  m_ObjectHideFlags: 1
  m_CorrespondingSourceObject: {fileID: 0}
  m_PrefabInstance: {fileID: 0}
  m_PrefabAsset: {fileID: 0}
  m_Name: 
  m_Conditions:
  - m_ConditionMode: 1
    m_ConditionEvent: SkillHeal
    m_EventTreshold: 0
  m_DstStateMachine: {fileID: 0}
  m_DstState: {fileID: -1947924984486084563}
  m_Solo: 0
  m_Mute: 0
  m_IsExit: 0
  serializedVersion: 3
  m_TransitionDuration: 0
  m_TransitionOffset: 0
  m_ExitTime: 0.035194796
  m_HasExitTime: 0
  m_HasFixedDuration: 1
  m_InterruptionSource: 0
  m_OrderedInterruption: 1
  m_CanTransitionToSelf: 1
--- !u!1101 &-2998844579593901669
AnimatorStateTransition:
  m_ObjectHideFlags: 1
  m_CorrespondingSourceObject: {fileID: 0}
  m_PrefabInstance: {fileID: 0}
  m_PrefabAsset: {fileID: 0}
  m_Name: 
  m_Conditions:
  - m_ConditionMode: 1
    m_ConditionEvent: StandUp
    m_EventTreshold: 0
  m_DstStateMachine: {fileID: 0}
  m_DstState: {fileID: 5803934921609956400}
  m_Solo: 0
  m_Mute: 0
  m_IsExit: 0
  serializedVersion: 3
  m_TransitionDuration: 0.25
  m_TransitionOffset: 0
  m_ExitTime: 0.75
  m_HasExitTime: 1
  m_HasFixedDuration: 1
  m_InterruptionSource: 0
  m_OrderedInterruption: 1
  m_CanTransitionToSelf: 1
--- !u!1101 &-2787802765492649240
AnimatorStateTransition:
  m_ObjectHideFlags: 1
  m_CorrespondingSourceObject: {fileID: 0}
  m_PrefabInstance: {fileID: 0}
  m_PrefabAsset: {fileID: 0}
  m_Name: 
  m_Conditions:
  - m_ConditionMode: 1
    m_ConditionEvent: Unstunned
    m_EventTreshold: 0
  m_DstStateMachine: {fileID: 0}
  m_DstState: {fileID: -3516404760485336223}
  m_Solo: 0
  m_Mute: 0
  m_IsExit: 0
  serializedVersion: 3
  m_TransitionDuration: 0.25
  m_TransitionOffset: 0
  m_ExitTime: 0.75
  m_HasExitTime: 0
  m_HasFixedDuration: 1
  m_InterruptionSource: 0
  m_OrderedInterruption: 1
  m_CanTransitionToSelf: 1
--- !u!1101 &-2664832697102860981
AnimatorStateTransition:
  m_ObjectHideFlags: 1
  m_CorrespondingSourceObject: {fileID: 0}
  m_PrefabInstance: {fileID: 0}
  m_PrefabAsset: {fileID: 0}
  m_Name: 
  m_Conditions:
  - m_ConditionMode: 1
    m_ConditionEvent: DashAttackCanceled
    m_EventTreshold: 0
  m_DstStateMachine: {fileID: 0}
  m_DstState: {fileID: -1068572555509609370}
  m_Solo: 0
  m_Mute: 0
  m_IsExit: 0
  serializedVersion: 3
  m_TransitionDuration: 0.25
  m_TransitionOffset: 0
  m_ExitTime: 0.16667515
  m_HasExitTime: 0
  m_HasFixedDuration: 1
  m_InterruptionSource: 0
  m_OrderedInterruption: 1
  m_CanTransitionToSelf: 1
--- !u!206 &-2485547222415692489
BlendTree:
  m_ObjectHideFlags: 1
  m_CorrespondingSourceObject: {fileID: 0}
  m_PrefabInstance: {fileID: 0}
  m_PrefabAsset: {fileID: 0}
  m_Name: BlendTree
  m_Childs: []
  m_BlendParameter: Blend
  m_BlendParameterY: Blend
  m_MinThreshold: 0
  m_MaxThreshold: 1
  m_UseAutomaticThresholds: 1
  m_NormalizedBlendValues: 0
  m_BlendType: 0
--- !u!1101 &-2323244736882414019
AnimatorStateTransition:
  m_ObjectHideFlags: 1
  m_CorrespondingSourceObject: {fileID: 0}
  m_PrefabInstance: {fileID: 0}
  m_PrefabAsset: {fileID: 0}
  m_Name: 
  m_Conditions:
  - m_ConditionMode: 1
    m_ConditionEvent: BeginRevive
    m_EventTreshold: 0
  m_DstStateMachine: {fileID: 0}
  m_DstState: {fileID: 8314685060882719794}
  m_Solo: 0
  m_Mute: 0
  m_IsExit: 0
  serializedVersion: 3
  m_TransitionDuration: 0.25
  m_TransitionOffset: 0
  m_ExitTime: 0.7413794
  m_HasExitTime: 0
  m_HasFixedDuration: 1
  m_InterruptionSource: 0
  m_OrderedInterruption: 1
  m_CanTransitionToSelf: 1
--- !u!1101 &-2203437811085665286
AnimatorStateTransition:
  m_ObjectHideFlags: 1
  m_CorrespondingSourceObject: {fileID: 0}
  m_PrefabInstance: {fileID: 0}
  m_PrefabAsset: {fileID: 0}
  m_Name: 
  m_Conditions:
  - m_ConditionMode: 1
    m_ConditionEvent: Dead
    m_EventTreshold: 0
  m_DstStateMachine: {fileID: 0}
  m_DstState: {fileID: 6995031694560656813}
  m_Solo: 0
  m_Mute: 0
  m_IsExit: 0
  serializedVersion: 3
  m_TransitionDuration: 0.25
  m_TransitionOffset: 0
  m_ExitTime: 0.75
  m_HasExitTime: 0
  m_HasFixedDuration: 1
  m_InterruptionSource: 0
  m_OrderedInterruption: 1
  m_CanTransitionToSelf: 1
--- !u!1101 &-2134875305200649429
AnimatorStateTransition:
  m_ObjectHideFlags: 1
  m_CorrespondingSourceObject: {fileID: 0}
  m_PrefabInstance: {fileID: 0}
  m_PrefabAsset: {fileID: 0}
  m_Name: 
  m_Conditions: []
  m_DstStateMachine: {fileID: 0}
  m_DstState: {fileID: 0}
  m_Solo: 0
  m_Mute: 0
  m_IsExit: 1
  serializedVersion: 3
  m_TransitionDuration: 0.25
  m_TransitionOffset: 0
  m_ExitTime: 0.8125
  m_HasExitTime: 1
  m_HasFixedDuration: 1
  m_InterruptionSource: 0
  m_OrderedInterruption: 1
  m_CanTransitionToSelf: 1
--- !u!1102 &-1989540649778147493
AnimatorState:
  serializedVersion: 6
  m_ObjectHideFlags: 1
  m_CorrespondingSourceObject: {fileID: 0}
  m_PrefabInstance: {fileID: 0}
  m_PrefabAsset: {fileID: 0}
  m_Name: Stunned
  m_Speed: 1
  m_CycleOffset: 0
  m_Transitions:
  - {fileID: -2787802765492649240}
  m_StateMachineBehaviours: []
  m_Position: {x: 50, y: 50, z: 0}
  m_IKOnFeet: 0
  m_WriteDefaultValues: 1
  m_Mirror: 0
  m_SpeedParameterActive: 0
  m_MirrorParameterActive: 0
  m_CycleOffsetParameterActive: 0
  m_TimeParameterActive: 0
  m_Motion: {fileID: -3649224233829801637, guid: 2115c4661f55eff45a5a0f91fc0a12f0, type: 3}
  m_Tag: 
  m_SpeedParameter: 
  m_MirrorParameter: 
  m_CycleOffsetParameter: 
  m_TimeParameter: 
--- !u!1102 &-1947924984486084563
AnimatorState:
  serializedVersion: 6
  m_ObjectHideFlags: 1
  m_CorrespondingSourceObject: {fileID: 0}
  m_PrefabInstance: {fileID: 0}
  m_PrefabAsset: {fileID: 0}
  m_Name: SkillHeal
  m_Speed: 1
  m_CycleOffset: 0
  m_Transitions:
  - {fileID: 7908433373164699421}
  m_StateMachineBehaviours: []
  m_Position: {x: 50, y: 50, z: 0}
  m_IKOnFeet: 0
  m_WriteDefaultValues: 1
  m_Mirror: 0
  m_SpeedParameterActive: 0
  m_MirrorParameterActive: 0
  m_CycleOffsetParameterActive: 0
  m_TimeParameterActive: 0
  m_Motion: {fileID: -1879649623564598710, guid: 2115c4661f55eff45a5a0f91fc0a12f0, type: 3}
  m_Tag: 
  m_SpeedParameter: 
  m_MirrorParameter: 
  m_CycleOffsetParameter: 
  m_TimeParameter: 
--- !u!1102 &-1840114918578548792
AnimatorState:
  serializedVersion: 6
  m_ObjectHideFlags: 1
  m_CorrespondingSourceObject: {fileID: 0}
  m_PrefabInstance: {fileID: 0}
  m_PrefabAsset: {fileID: 0}
  m_Name: TankShieldBuff (loop)
  m_Speed: 1
  m_CycleOffset: 0
  m_Transitions:
  - {fileID: -3648024290668379979}
  m_StateMachineBehaviours: []
  m_Position: {x: 50, y: 50, z: 0}
  m_IKOnFeet: 0
  m_WriteDefaultValues: 1
  m_Mirror: 0
  m_SpeedParameterActive: 0
  m_MirrorParameterActive: 0
  m_CycleOffsetParameterActive: 0
  m_TimeParameterActive: 0
  m_Motion: {fileID: -2796662418093349854, guid: 2115c4661f55eff45a5a0f91fc0a12f0, type: 3}
  m_Tag: 
  m_SpeedParameter: 
  m_MirrorParameter: 
  m_CycleOffsetParameter: 
  m_TimeParameter: 
--- !u!1101 &-1777038757504527503
AnimatorStateTransition:
  m_ObjectHideFlags: 1
  m_CorrespondingSourceObject: {fileID: 0}
  m_PrefabInstance: {fileID: 0}
  m_PrefabAsset: {fileID: 0}
  m_Name: 
  m_Conditions: []
  m_DstStateMachine: {fileID: 0}
  m_DstState: {fileID: -3516404760485336223}
  m_Solo: 0
  m_Mute: 0
  m_IsExit: 0
  serializedVersion: 3
  m_TransitionDuration: 0.25
  m_TransitionOffset: 0
  m_ExitTime: 0.75
  m_HasExitTime: 1
  m_HasFixedDuration: 1
  m_InterruptionSource: 0
  m_OrderedInterruption: 1
  m_CanTransitionToSelf: 1
--- !u!1101 &-1751189744513987592
AnimatorStateTransition:
  m_ObjectHideFlags: 1
  m_CorrespondingSourceObject: {fileID: 0}
  m_PrefabInstance: {fileID: 0}
  m_PrefabAsset: {fileID: 0}
  m_Name: 
  m_Conditions:
  - m_ConditionMode: 1
    m_ConditionEvent: Emote4
    m_EventTreshold: 0
  m_DstStateMachine: {fileID: 0}
  m_DstState: {fileID: 2146505342981174162}
  m_Solo: 0
  m_Mute: 0
  m_IsExit: 0
  serializedVersion: 3
  m_TransitionDuration: 0.25
  m_TransitionOffset: 0
  m_ExitTime: 0.7413794
  m_HasExitTime: 0
  m_HasFixedDuration: 1
  m_InterruptionSource: 0
  m_OrderedInterruption: 1
  m_CanTransitionToSelf: 1
--- !u!1101 &-1462681244818697309
AnimatorStateTransition:
  m_ObjectHideFlags: 1
  m_CorrespondingSourceObject: {fileID: 0}
  m_PrefabInstance: {fileID: 0}
  m_PrefabAsset: {fileID: 0}
  m_Name: 
  m_Conditions:
  - m_ConditionMode: 1
    m_ConditionEvent: Attack2
    m_EventTreshold: 0
  m_DstStateMachine: {fileID: 0}
  m_DstState: {fileID: 4401103057488639788}
  m_Solo: 0
  m_Mute: 0
  m_IsExit: 0
  serializedVersion: 3
  m_TransitionDuration: 0
  m_TransitionOffset: 0.014377976
  m_ExitTime: 0.015336467
  m_HasExitTime: 0
  m_HasFixedDuration: 1
  m_InterruptionSource: 0
  m_OrderedInterruption: 1
  m_CanTransitionToSelf: 1
--- !u!1102 &-1068572555509609370
AnimatorState:
  serializedVersion: 6
  m_ObjectHideFlags: 1
  m_CorrespondingSourceObject: {fileID: 0}
  m_PrefabInstance: {fileID: 0}
  m_PrefabAsset: {fileID: 0}
  m_Name: Nothing
  m_Speed: 1
  m_CycleOffset: 0
  m_Transitions:
  - {fileID: -5603320215398779609}
  - {fileID: -1462681244818697309}
  - {fileID: -3121724488571715601}
  - {fileID: 7470626193701861193}
  - {fileID: -8532492849114738348}
  - {fileID: -3888149276909299716}
  - {fileID: 6860028257824457123}
  m_StateMachineBehaviours: []
  m_Position: {x: 50, y: 50, z: 0}
  m_IKOnFeet: 0
  m_WriteDefaultValues: 1
  m_Mirror: 0
  m_SpeedParameterActive: 0
  m_MirrorParameterActive: 0
  m_CycleOffsetParameterActive: 0
  m_TimeParameterActive: 0
  m_Motion: {fileID: 0}
  m_Tag: BaseNode
  m_SpeedParameter: 
  m_MirrorParameter: 
  m_CycleOffsetParameter: 
  m_TimeParameter: 
--- !u!1107 &-881976854541045011
AnimatorStateMachine:
  serializedVersion: 6
  m_ObjectHideFlags: 1
  m_CorrespondingSourceObject: {fileID: 0}
  m_PrefabInstance: {fileID: 0}
  m_PrefabAsset: {fileID: 0}
  m_Name: Fall Down
  m_ChildStates:
  - serializedVersion: 1
    m_State: {fileID: -3516404760485336223}
    m_Position: {x: 180, y: 150, z: 0}
  - serializedVersion: 1
    m_State: {fileID: 8314685060882719794}
    m_Position: {x: -10, y: 660, z: 0}
  - serializedVersion: 1
    m_State: {fileID: 5803934921609956400}
    m_Position: {x: -290, y: 390, z: 0}
  - serializedVersion: 1
    m_State: {fileID: 6995031694560656813}
    m_Position: {x: -220, y: 560, z: 0}
  - serializedVersion: 1
    m_State: {fileID: -7547485152901491539}
    m_Position: {x: -400, y: 270, z: 0}
  - serializedVersion: 1
    m_State: {fileID: -8548725740951714548}
    m_Position: {x: -290, y: -10, z: 0}
  - serializedVersion: 1
    m_State: {fileID: -97574420875922107}
    m_Position: {x: -290, y: -50, z: 0}
  - serializedVersion: 1
    m_State: {fileID: 4412718473050004094}
    m_Position: {x: -290, y: -90, z: 0}
  - serializedVersion: 1
    m_State: {fileID: 2146505342981174162}
    m_Position: {x: -200, y: -320, z: 0}
  - serializedVersion: 1
    m_State: {fileID: 7997651612715888420}
    m_Position: {x: -200, y: -270, z: 0}
  - serializedVersion: 1
    m_State: {fileID: -6785991995039938196}
    m_Position: {x: -200, y: -200, z: 0}
  - serializedVersion: 1
    m_State: {fileID: -4345475783770155815}
    m_Position: {x: 20, y: -310, z: 0}
  - serializedVersion: 1
    m_State: {fileID: -3914668711228621697}
    m_Position: {x: 210, y: -230, z: 0}
  - serializedVersion: 1
    m_State: {fileID: 1411007122952585507}
    m_Position: {x: 290, y: -140, z: 0}
  - serializedVersion: 1
    m_State: {fileID: -1989540649778147493}
    m_Position: {x: 650, y: -360, z: 0}
  - serializedVersion: 1
    m_State: {fileID: -8836472361825652495}
    m_Position: {x: -300, y: 500, z: 0}
  - serializedVersion: 1
    m_State: {fileID: 7103618770137260043}
    m_Position: {x: -350, y: 330, z: 0}
  - serializedVersion: 1
    m_State: {fileID: -5093654682345616202}
    m_Position: {x: 310, y: 330, z: 0}
  m_ChildStateMachines: []
  m_AnyStateTransitions:
  - {fileID: 6300214233644051234}
  - {fileID: -6491491170709268783}
  - {fileID: 1916661995635438397}
  - {fileID: -2203437811085665286}
  m_EntryTransitions: []
  m_StateMachineTransitions: {}
  m_StateMachineBehaviours:
  - {fileID: 462837921949526196}
  m_AnyStatePosition: {x: -590, y: 420, z: 0}
  m_EntryPosition: {x: -380, y: 130, z: 0}
  m_ExitPosition: {x: -580, y: 200, z: 0}
  m_ParentStateMachinePosition: {x: 800, y: 20, z: 0}
  m_DefaultState: {fileID: -3516404760485336223}
--- !u!1101 &-764550210199632439
AnimatorStateTransition:
  m_ObjectHideFlags: 1
  m_CorrespondingSourceObject: {fileID: 0}
  m_PrefabInstance: {fileID: 0}
  m_PrefabAsset: {fileID: 0}
  m_Name: 
  m_Conditions:
  - m_ConditionMode: 1
    m_ConditionEvent: ChargedShotEnd
    m_EventTreshold: 0
  m_DstStateMachine: {fileID: 0}
  m_DstState: {fileID: 4131880658289977400}
  m_Solo: 0
  m_Mute: 0
  m_IsExit: 0
  serializedVersion: 3
  m_TransitionDuration: 0.25
  m_TransitionOffset: 0
  m_ExitTime: 0.37500834
  m_HasExitTime: 0
  m_HasFixedDuration: 1
  m_InterruptionSource: 0
  m_OrderedInterruption: 1
  m_CanTransitionToSelf: 1
--- !u!1101 &-553895571540822879
AnimatorStateTransition:
  m_ObjectHideFlags: 1
  m_CorrespondingSourceObject: {fileID: 0}
  m_PrefabInstance: {fileID: 0}
  m_PrefabAsset: {fileID: 0}
  m_Name: 
  m_Conditions: []
  m_DstStateMachine: {fileID: 0}
  m_DstState: {fileID: -1068572555509609370}
  m_Solo: 0
  m_Mute: 0
  m_IsExit: 0
  serializedVersion: 3
  m_TransitionDuration: 0.25
  m_TransitionOffset: 0
  m_ExitTime: 0.81250143
  m_HasExitTime: 1
  m_HasFixedDuration: 1
  m_InterruptionSource: 0
  m_OrderedInterruption: 1
  m_CanTransitionToSelf: 1
--- !u!1102 &-97574420875922107
AnimatorState:
  serializedVersion: 6
  m_ObjectHideFlags: 1
  m_CorrespondingSourceObject: {fileID: 0}
  m_PrefabInstance: {fileID: 0}
  m_PrefabAsset: {fileID: 0}
  m_Name: Emote2
  m_Speed: 1
  m_CycleOffset: 0
  m_Transitions:
  - {fileID: 8333667643053950386}
  m_StateMachineBehaviours: []
  m_Position: {x: 50, y: 50, z: 0}
  m_IKOnFeet: 0
  m_WriteDefaultValues: 1
  m_Mirror: 0
  m_SpeedParameterActive: 0
  m_MirrorParameterActive: 0
  m_CycleOffsetParameterActive: 0
  m_TimeParameterActive: 0
  m_Motion: {fileID: -5910558760340965890, guid: 2115c4661f55eff45a5a0f91fc0a12f0, type: 3}
  m_Tag: 
  m_SpeedParameter: 
  m_MirrorParameter: 
  m_CycleOffsetParameter: 
  m_TimeParameter: 
--- !u!1101 &-97121490881636740
AnimatorStateTransition:
  m_ObjectHideFlags: 1
  m_CorrespondingSourceObject: {fileID: 0}
  m_PrefabInstance: {fileID: 0}
  m_PrefabAsset: {fileID: 0}
  m_Name: 
  m_Conditions: []
  m_DstStateMachine: {fileID: 0}
  m_DstState: {fileID: -3516404760485336223}
  m_Solo: 0
  m_Mute: 0
  m_IsExit: 0
  serializedVersion: 3
  m_TransitionDuration: 0.62071574
  m_TransitionOffset: 0.00000004339141
  m_ExitTime: 0.0000000041531494
  m_HasExitTime: 1
  m_HasFixedDuration: 0
  m_InterruptionSource: 2
  m_OrderedInterruption: 1
  m_CanTransitionToSelf: 1
--- !u!91 &9100000
AnimatorController:
  m_ObjectHideFlags: 0
  m_CorrespondingSourceObject: {fileID: 0}
  m_PrefabInstance: {fileID: 0}
  m_PrefabAsset: {fileID: 0}
  m_Name: CharacterSetController
  serializedVersion: 5
  m_AnimatorParameters:
  - m_Name: Speed
    m_Type: 1
    m_DefaultFloat: 0
    m_DefaultInt: 0
    m_DefaultBool: 0
    m_Controller: {fileID: 0}
  - m_Name: Attack1
    m_Type: 9
    m_DefaultFloat: 0
    m_DefaultInt: 0
    m_DefaultBool: 0
    m_Controller: {fileID: 0}
  - m_Name: HitReact1
    m_Type: 9
    m_DefaultFloat: 0
    m_DefaultInt: 0
    m_DefaultBool: 0
    m_Controller: {fileID: 0}
  - m_Name: FallDown
    m_Type: 9
    m_DefaultFloat: 0
    m_DefaultInt: 0
    m_DefaultBool: 0
    m_Controller: {fileID: 0}
  - m_Name: StandUp
    m_Type: 9
    m_DefaultFloat: 0
    m_DefaultInt: 0
    m_DefaultBool: 0
    m_Controller: {fileID: 0}
  - m_Name: BeginRevive
    m_Type: 9
    m_DefaultFloat: 0
    m_DefaultInt: 0
    m_DefaultBool: 0
    m_Controller: {fileID: 0}
  - m_Name: Dead
    m_Type: 9
    m_DefaultFloat: 0
    m_DefaultInt: 0
    m_DefaultBool: 0
    m_Controller: {fileID: 0}
  - m_Name: Attack2
    m_Type: 9
    m_DefaultFloat: 0
    m_DefaultInt: 0
    m_DefaultBool: 0
    m_Controller: {fileID: 0}
  - m_Name: Emote1
    m_Type: 9
    m_DefaultFloat: 0
    m_DefaultInt: 0
    m_DefaultBool: 0
    m_Controller: {fileID: 0}
  - m_Name: Emote2
    m_Type: 9
    m_DefaultFloat: 0
    m_DefaultInt: 0
    m_DefaultBool: 0
    m_Controller: {fileID: 0}
  - m_Name: Emote3
    m_Type: 9
    m_DefaultFloat: 0
    m_DefaultInt: 0
    m_DefaultBool: 0
    m_Controller: {fileID: 0}
  - m_Name: Emote4
    m_Type: 9
    m_DefaultFloat: 0
    m_DefaultInt: 0
    m_DefaultBool: 0
    m_Controller: {fileID: 0}
  - m_Name: Trample
    m_Type: 9
    m_DefaultFloat: 0
    m_DefaultInt: 0
    m_DefaultBool: 0
    m_Controller: {fileID: 0}
  - m_Name: SkillHeal
    m_Type: 9
    m_DefaultFloat: 0
    m_DefaultInt: 0
    m_DefaultBool: 0
    m_Controller: {fileID: 0}
  - m_Name: Stunned
    m_Type: 9
    m_DefaultFloat: 0
    m_DefaultInt: 0
    m_DefaultBool: 0
    m_Controller: {fileID: 0}
  - m_Name: Unstunned
    m_Type: 9
    m_DefaultFloat: 0
    m_DefaultInt: 0
    m_DefaultBool: 0
    m_Controller: {fileID: 0}
  - m_Name: ShieldBuffStart
    m_Type: 9
    m_DefaultFloat: 0
    m_DefaultInt: 0
    m_DefaultBool: 0
    m_Controller: {fileID: 0}
  - m_Name: ShieldBuffEnd
    m_Type: 9
    m_DefaultFloat: 0
    m_DefaultInt: 0
    m_DefaultBool: 0
    m_Controller: {fileID: 0}
  - m_Name: ChargedShotStart
    m_Type: 9
    m_DefaultFloat: 0
    m_DefaultInt: 0
    m_DefaultBool: 0
    m_Controller: {fileID: 0}
  - m_Name: ChargedShotEnd
    m_Type: 9
    m_DefaultFloat: 0
    m_DefaultInt: 0
    m_DefaultBool: 0
    m_Controller: {fileID: 0}
  - m_Name: EntryFainted
    m_Type: 9
    m_DefaultFloat: 0
    m_DefaultInt: 0
    m_DefaultBool: 0
    m_Controller: {fileID: 0}
  - m_Name: EntryDead
    m_Type: 9
    m_DefaultFloat: 0
    m_DefaultInt: 0
    m_DefaultBool: 0
    m_Controller: {fileID: 0}
  - m_Name: Buff1
    m_Type: 9
    m_DefaultFloat: 0
    m_DefaultInt: 0
    m_DefaultBool: 0
    m_Controller: {fileID: 0}
  - m_Name: AnticipateMove
    m_Type: 9
    m_DefaultFloat: 0
    m_DefaultInt: 0
    m_DefaultBool: 0
    m_Controller: {fileID: 0}
  - m_Name: Invincible
    m_Type: 3
    m_DefaultFloat: 0
    m_DefaultInt: 0
    m_DefaultBool: 0
    m_Controller: {fileID: 0}
<<<<<<< HEAD
  - m_Name: DashAttackStart
    m_Type: 9
    m_DefaultFloat: 0
    m_DefaultInt: 0
    m_DefaultBool: 0
    m_Controller: {fileID: 0}
  - m_Name: DashAttackEnd
    m_Type: 9
    m_DefaultFloat: 0
    m_DefaultInt: 0
    m_DefaultBool: 0
    m_Controller: {fileID: 0}
  - m_Name: DashAttackCanceled
=======
  - m_Name: TrampleStop
>>>>>>> 66d3a120
    m_Type: 9
    m_DefaultFloat: 0
    m_DefaultInt: 0
    m_DefaultBool: 0
    m_Controller: {fileID: 0}
  m_AnimatorLayers:
  - serializedVersion: 5
    m_Name: Base Layer
    m_StateMachine: {fileID: -881976854541045011}
    m_Mask: {fileID: 0}
    m_Motions: []
    m_Behaviours: []
    m_BlendingMode: 0
    m_SyncedLayerIndex: -1
    m_DefaultWeight: 0
    m_IKPass: 0
    m_SyncedLayerAffectsTiming: 0
    m_Controller: {fileID: 9100000}
  - serializedVersion: 5
    m_Name: Attacks
    m_StateMachine: {fileID: 8124319401456280373}
    m_Mask: {fileID: 31900000, guid: ecd32f7d18cc2ad4a9cdc919451abce5, type: 2}
    m_Motions: []
    m_Behaviours: []
    m_BlendingMode: 0
    m_SyncedLayerIndex: -1
    m_DefaultWeight: 1
    m_IKPass: 0
    m_SyncedLayerAffectsTiming: 0
    m_Controller: {fileID: 9100000}
  - serializedVersion: 5
    m_Name: HitReacts
    m_StateMachine: {fileID: 3532665691827284609}
    m_Mask: {fileID: 0}
    m_Motions: []
    m_Behaviours: []
    m_BlendingMode: 1
    m_SyncedLayerIndex: -1
    m_DefaultWeight: 1
    m_IKPass: 0
    m_SyncedLayerAffectsTiming: 0
    m_Controller: {fileID: 9100000}
--- !u!1101 &169794482130889019
AnimatorStateTransition:
  m_ObjectHideFlags: 1
  m_CorrespondingSourceObject: {fileID: 0}
  m_PrefabInstance: {fileID: 0}
  m_PrefabAsset: {fileID: 0}
  m_Name: 
  m_Conditions:
  - m_ConditionMode: 1
    m_ConditionEvent: ShieldBuffEnd
    m_EventTreshold: 0
  m_DstStateMachine: {fileID: 0}
  m_DstState: {fileID: 4131880658289977400}
  m_Solo: 0
  m_Mute: 0
  m_IsExit: 0
  serializedVersion: 3
  m_TransitionDuration: 0.25
  m_TransitionOffset: 0
  m_ExitTime: 0.6250007
  m_HasExitTime: 0
  m_HasFixedDuration: 1
  m_InterruptionSource: 0
  m_OrderedInterruption: 1
  m_CanTransitionToSelf: 1
--- !u!1101 &302945845828782107
AnimatorStateTransition:
  m_ObjectHideFlags: 1
  m_CorrespondingSourceObject: {fileID: 0}
  m_PrefabInstance: {fileID: 0}
  m_PrefabAsset: {fileID: 0}
  m_Name: 
  m_Conditions: []
  m_DstStateMachine: {fileID: 0}
  m_DstState: {fileID: -6673023992676265295}
  m_Solo: 0
  m_Mute: 0
  m_IsExit: 0
  serializedVersion: 3
  m_TransitionDuration: 0.25
  m_TransitionOffset: 0
  m_ExitTime: 0.37500834
  m_HasExitTime: 1
  m_HasFixedDuration: 1
  m_InterruptionSource: 0
  m_OrderedInterruption: 1
  m_CanTransitionToSelf: 1
--- !u!1101 &426919566368059880
AnimatorStateTransition:
  m_ObjectHideFlags: 1
  m_CorrespondingSourceObject: {fileID: 0}
  m_PrefabInstance: {fileID: 0}
  m_PrefabAsset: {fileID: 0}
  m_Name: 
  m_Conditions:
  - m_ConditionMode: 1
    m_ConditionEvent: AnticipateMove
    m_EventTreshold: 0
  m_DstStateMachine: {fileID: 0}
  m_DstState: {fileID: 7052821593652808675}
  m_Solo: 0
  m_Mute: 0
  m_IsExit: 0
  serializedVersion: 3
  m_TransitionDuration: 0.118838675
  m_TransitionOffset: 0
  m_ExitTime: 0.03151326
  m_HasExitTime: 0
  m_HasFixedDuration: 0
  m_InterruptionSource: 2
  m_OrderedInterruption: 1
  m_CanTransitionToSelf: 1
--- !u!114 &462837921949526196
MonoBehaviour:
  m_ObjectHideFlags: 1
  m_CorrespondingSourceObject: {fileID: 0}
  m_PrefabInstance: {fileID: 0}
  m_PrefabAsset: {fileID: 0}
  m_GameObject: {fileID: 0}
  m_Enabled: 1
  m_EditorHideFlags: 0
  m_Script: {fileID: 11500000, guid: be14b7997cce53b4db1d7534276cfbe4, type: 3}
  m_Name: 
  m_EditorClassIdentifier: 
--- !u!1101 &708997342694099437
AnimatorStateTransition:
  m_ObjectHideFlags: 1
  m_CorrespondingSourceObject: {fileID: 0}
  m_PrefabInstance: {fileID: 0}
  m_PrefabAsset: {fileID: 0}
  m_Name: 
  m_Conditions: []
  m_DstStateMachine: {fileID: 0}
  m_DstState: {fileID: -1068572555509609370}
  m_Solo: 0
  m_Mute: 0
  m_IsExit: 0
  serializedVersion: 3
  m_TransitionDuration: 0.25
  m_TransitionOffset: 0
  m_ExitTime: 0.81250143
  m_HasExitTime: 1
  m_HasFixedDuration: 1
  m_InterruptionSource: 0
  m_OrderedInterruption: 1
  m_CanTransitionToSelf: 1
--- !u!1102 &1267217359477084505
AnimatorState:
  serializedVersion: 6
  m_ObjectHideFlags: 1
  m_CorrespondingSourceObject: {fileID: 0}
  m_PrefabInstance: {fileID: 0}
  m_PrefabAsset: {fileID: 0}
  m_Name: Dash Attack (end)
  m_Speed: 1
  m_CycleOffset: 0
  m_Transitions:
  - {fileID: 5892166392047433635}
  - {fileID: 7744411428122232686}
  m_StateMachineBehaviours: []
  m_Position: {x: 50, y: 50, z: 0}
  m_IKOnFeet: 0
  m_WriteDefaultValues: 1
  m_Mirror: 0
  m_SpeedParameterActive: 0
  m_MirrorParameterActive: 0
  m_CycleOffsetParameterActive: 0
  m_TimeParameterActive: 0
  m_Motion: {fileID: -6160124894028699468, guid: 2115c4661f55eff45a5a0f91fc0a12f0, type: 3}
  m_Tag: 
  m_SpeedParameter: 
  m_MirrorParameter: 
  m_CycleOffsetParameter: 
  m_TimeParameter: 
--- !u!1102 &1411007122952585507
AnimatorState:
  serializedVersion: 6
  m_ObjectHideFlags: 1
  m_CorrespondingSourceObject: {fileID: 0}
  m_PrefabInstance: {fileID: 0}
  m_PrefabAsset: {fileID: 0}
  m_Name: (Trample Stop)
  m_Speed: 1
  m_CycleOffset: 0
  m_Transitions:
  - {fileID: -5472320550880040946}
  - {fileID: 8725031495282662693}
  m_StateMachineBehaviours: []
  m_Position: {x: 50, y: 50, z: 0}
  m_IKOnFeet: 0
  m_WriteDefaultValues: 1
  m_Mirror: 0
  m_SpeedParameterActive: 0
  m_MirrorParameterActive: 0
  m_CycleOffsetParameterActive: 0
  m_TimeParameterActive: 0
  m_Motion: {fileID: 8583086948580034017, guid: 2115c4661f55eff45a5a0f91fc0a12f0, type: 3}
  m_Tag: 
  m_SpeedParameter: 
  m_MirrorParameter: 
  m_CycleOffsetParameter: 
  m_TimeParameter: 
--- !u!1101 &1718828631515956776
AnimatorStateTransition:
  m_ObjectHideFlags: 1
  m_CorrespondingSourceObject: {fileID: 0}
  m_PrefabInstance: {fileID: 0}
  m_PrefabAsset: {fileID: 0}
  m_Name: 
  m_Conditions:
  - m_ConditionMode: 1
    m_ConditionEvent: ShieldBuffEnd
    m_EventTreshold: 0
  m_DstStateMachine: {fileID: 0}
  m_DstState: {fileID: -4482486829903005221}
  m_Solo: 0
  m_Mute: 0
  m_IsExit: 0
  serializedVersion: 3
  m_TransitionDuration: 0.25
  m_TransitionOffset: 0
  m_ExitTime: 0.6250002
  m_HasExitTime: 0
  m_HasFixedDuration: 1
  m_InterruptionSource: 0
  m_OrderedInterruption: 1
  m_CanTransitionToSelf: 1
--- !u!1101 &1916661995635438397
AnimatorStateTransition:
  m_ObjectHideFlags: 1
  m_CorrespondingSourceObject: {fileID: 0}
  m_PrefabInstance: {fileID: 0}
  m_PrefabAsset: {fileID: 0}
  m_Name: 
  m_Conditions:
  - m_ConditionMode: 1
    m_ConditionEvent: FallDown
    m_EventTreshold: 0
  m_DstStateMachine: {fileID: 0}
  m_DstState: {fileID: -7547485152901491539}
  m_Solo: 0
  m_Mute: 0
  m_IsExit: 0
  serializedVersion: 3
  m_TransitionDuration: 0.25
  m_TransitionOffset: 0
  m_ExitTime: 0.75
  m_HasExitTime: 0
  m_HasFixedDuration: 1
  m_InterruptionSource: 0
  m_OrderedInterruption: 1
  m_CanTransitionToSelf: 1
--- !u!1102 &2146505342981174162
AnimatorState:
  serializedVersion: 6
  m_ObjectHideFlags: 1
  m_CorrespondingSourceObject: {fileID: 0}
  m_PrefabInstance: {fileID: 0}
  m_PrefabAsset: {fileID: 0}
  m_Name: Emote4 Start
  m_Speed: 1
  m_CycleOffset: 0
  m_Transitions:
  - {fileID: -5188894542379383107}
  m_StateMachineBehaviours: []
  m_Position: {x: 50, y: 50, z: 0}
  m_IKOnFeet: 0
  m_WriteDefaultValues: 1
  m_Mirror: 0
  m_SpeedParameterActive: 0
  m_MirrorParameterActive: 0
  m_CycleOffsetParameterActive: 0
  m_TimeParameterActive: 0
  m_Motion: {fileID: 6888305617466033002, guid: 2115c4661f55eff45a5a0f91fc0a12f0, type: 3}
  m_Tag: 
  m_SpeedParameter: 
  m_MirrorParameter: 
  m_CycleOffsetParameter: 
  m_TimeParameter: 
--- !u!1101 &2356557320833519340
AnimatorStateTransition:
  m_ObjectHideFlags: 1
  m_CorrespondingSourceObject: {fileID: 0}
  m_PrefabInstance: {fileID: 0}
  m_PrefabAsset: {fileID: 0}
  m_Name: 
  m_Conditions: []
  m_DstStateMachine: {fileID: 0}
  m_DstState: {fileID: -8836472361825652495}
  m_Solo: 0
  m_Mute: 0
  m_IsExit: 0
  serializedVersion: 3
  m_TransitionDuration: 0.25
  m_TransitionOffset: 0
  m_ExitTime: 0.87288135
  m_HasExitTime: 1
  m_HasFixedDuration: 1
  m_InterruptionSource: 0
  m_OrderedInterruption: 1
  m_CanTransitionToSelf: 1
--- !u!1107 &2782526268344220699
AnimatorStateMachine:
  serializedVersion: 6
  m_ObjectHideFlags: 1
  m_CorrespondingSourceObject: {fileID: 0}
  m_PrefabInstance: {fileID: 0}
  m_PrefabAsset: {fileID: 0}
  m_Name: New Layer
  m_ChildStates: []
  m_ChildStateMachines: []
  m_AnyStateTransitions: []
  m_EntryTransitions: []
  m_StateMachineTransitions: {}
  m_StateMachineBehaviours: []
  m_AnyStatePosition: {x: 50, y: 20, z: 0}
  m_EntryPosition: {x: 50, y: 120, z: 0}
  m_ExitPosition: {x: 800, y: 120, z: 0}
  m_ParentStateMachinePosition: {x: 800, y: 20, z: 0}
  m_DefaultState: {fileID: 0}
--- !u!1102 &2966677855542082757
AnimatorState:
  serializedVersion: 6
  m_ObjectHideFlags: 1
  m_CorrespondingSourceObject: {fileID: 0}
  m_PrefabInstance: {fileID: 0}
  m_PrefabAsset: {fileID: 0}
  m_Name: TankShieldBuff (start)
  m_Speed: 1
  m_CycleOffset: 0
  m_Transitions:
  - {fileID: 8849726690194494114}
  - {fileID: 1718828631515956776}
  m_StateMachineBehaviours: []
  m_Position: {x: 50, y: 50, z: 0}
  m_IKOnFeet: 0
  m_WriteDefaultValues: 1
  m_Mirror: 0
  m_SpeedParameterActive: 0
  m_MirrorParameterActive: 0
  m_CycleOffsetParameterActive: 0
  m_TimeParameterActive: 0
  m_Motion: {fileID: -1884495893426858974, guid: 2115c4661f55eff45a5a0f91fc0a12f0, type: 3}
  m_Tag: 
  m_SpeedParameter: 
  m_MirrorParameter: 
  m_CycleOffsetParameter: 
  m_TimeParameter: 
--- !u!1101 &3118841745861893966
AnimatorStateTransition:
  m_ObjectHideFlags: 1
  m_CorrespondingSourceObject: {fileID: 0}
  m_PrefabInstance: {fileID: 0}
  m_PrefabAsset: {fileID: 0}
  m_Name: 
  m_Conditions: []
  m_DstStateMachine: {fileID: 0}
  m_DstState: {fileID: -1068572555509609370, guid: 98c159afc5898ff4bbe7ad96754b226f, type: 2}
  m_Solo: 0
  m_Mute: 0
  m_IsExit: 0
  serializedVersion: 3
  m_TransitionDuration: 0.25
  m_TransitionOffset: 0
  m_ExitTime: 0.6250007
  m_HasExitTime: 1
  m_HasFixedDuration: 1
  m_InterruptionSource: 0
  m_OrderedInterruption: 1
  m_CanTransitionToSelf: 1
--- !u!1102 &3150791903338681881
AnimatorState:
  serializedVersion: 6
  m_ObjectHideFlags: 1
  m_CorrespondingSourceObject: {fileID: 0}
  m_PrefabInstance: {fileID: 0}
  m_PrefabAsset: {fileID: 0}
  m_Name: Archer Charged Shot (start)
  m_Speed: 1
  m_CycleOffset: 0
  m_Transitions:
  - {fileID: 302945845828782107}
  - {fileID: -764550210199632439}
  m_StateMachineBehaviours: []
  m_Position: {x: 50, y: 50, z: 0}
  m_IKOnFeet: 0
  m_WriteDefaultValues: 1
  m_Mirror: 0
  m_SpeedParameterActive: 0
  m_MirrorParameterActive: 0
  m_CycleOffsetParameterActive: 0
  m_TimeParameterActive: 0
  m_Motion: {fileID: 6603519329587884524, guid: 2115c4661f55eff45a5a0f91fc0a12f0, type: 3}
  m_Tag: 
  m_SpeedParameter: 
  m_MirrorParameter: 
  m_CycleOffsetParameter: 
  m_TimeParameter: 
--- !u!1101 &3218047883308753838
AnimatorStateTransition:
  m_ObjectHideFlags: 1
  m_CorrespondingSourceObject: {fileID: 0}
  m_PrefabInstance: {fileID: 0}
  m_PrefabAsset: {fileID: 0}
  m_Name: 
  m_Conditions: []
  m_DstStateMachine: {fileID: 0}
  m_DstState: {fileID: 0}
  m_Solo: 0
  m_Mute: 0
  m_IsExit: 1
  serializedVersion: 3
  m_TransitionDuration: 0.25
  m_TransitionOffset: 0
  m_ExitTime: 0.8125
  m_HasExitTime: 1
  m_HasFixedDuration: 1
  m_InterruptionSource: 0
  m_OrderedInterruption: 1
  m_CanTransitionToSelf: 1
--- !u!1101 &3448426700370968145
AnimatorStateTransition:
  m_ObjectHideFlags: 1
  m_CorrespondingSourceObject: {fileID: 0}
  m_PrefabInstance: {fileID: 0}
  m_PrefabAsset: {fileID: 0}
  m_Name: 
  m_Conditions:
  - m_ConditionMode: 1
    m_ConditionEvent: Emote3
    m_EventTreshold: 0
  m_DstStateMachine: {fileID: 0}
  m_DstState: {fileID: 4412718473050004094}
  m_Solo: 0
  m_Mute: 0
  m_IsExit: 0
  serializedVersion: 3
  m_TransitionDuration: 0.25
  m_TransitionOffset: 0
  m_ExitTime: 0.7413794
  m_HasExitTime: 0
  m_HasFixedDuration: 1
  m_InterruptionSource: 0
  m_OrderedInterruption: 1
  m_CanTransitionToSelf: 1
--- !u!1107 &3532665691827284609
AnimatorStateMachine:
  serializedVersion: 6
  m_ObjectHideFlags: 1
  m_CorrespondingSourceObject: {fileID: 0}
  m_PrefabInstance: {fileID: 0}
  m_PrefabAsset: {fileID: 0}
  m_Name: HitReacts
  m_ChildStates:
  - serializedVersion: 1
    m_State: {fileID: -9059899351118470251}
    m_Position: {x: 280, y: 70, z: 0}
  - serializedVersion: 1
    m_State: {fileID: -7345246596832709857}
    m_Position: {x: 290, y: -30, z: 0}
  - serializedVersion: 1
    m_State: {fileID: 6115484570900960624}
    m_Position: {x: 510, y: 30, z: 0}
  m_ChildStateMachines: []
  m_AnyStateTransitions: []
  m_EntryTransitions: []
  m_StateMachineTransitions: {}
  m_StateMachineBehaviours:
  - {fileID: 6789594679517553159}
  m_AnyStatePosition: {x: 50, y: 20, z: 0}
  m_EntryPosition: {x: 50, y: 120, z: 0}
  m_ExitPosition: {x: 800, y: 120, z: 0}
  m_ParentStateMachinePosition: {x: 800, y: 20, z: 0}
  m_DefaultState: {fileID: -9059899351118470251}
--- !u!1101 &3599037512052606113
AnimatorStateTransition:
  m_ObjectHideFlags: 1
  m_CorrespondingSourceObject: {fileID: 0}
  m_PrefabInstance: {fileID: 0}
  m_PrefabAsset: {fileID: 0}
  m_Name: 
  m_Conditions: []
  m_DstStateMachine: {fileID: 0}
  m_DstState: {fileID: -3516404760485336223}
  m_Solo: 0
  m_Mute: 0
  m_IsExit: 0
  serializedVersion: 3
  m_TransitionDuration: 0
  m_TransitionOffset: 0
  m_ExitTime: 0.99473697
  m_HasExitTime: 1
  m_HasFixedDuration: 1
  m_InterruptionSource: 2
  m_OrderedInterruption: 1
  m_CanTransitionToSelf: 1
--- !u!1101 &4047612268588016952
AnimatorStateTransition:
  m_ObjectHideFlags: 1
  m_CorrespondingSourceObject: {fileID: 0}
  m_PrefabInstance: {fileID: 0}
  m_PrefabAsset: {fileID: 0}
  m_Name: 
  m_Conditions: []
  m_DstStateMachine: {fileID: 0}
  m_DstState: {fileID: -3516404760485336223}
  m_Solo: 0
  m_Mute: 0
  m_IsExit: 0
  serializedVersion: 3
  m_TransitionDuration: 0.25
  m_TransitionOffset: 0
  m_ExitTime: 0.75
  m_HasExitTime: 1
  m_HasFixedDuration: 1
  m_InterruptionSource: 0
  m_OrderedInterruption: 1
  m_CanTransitionToSelf: 1
--- !u!1102 &4131880658289977400
AnimatorState:
  serializedVersion: 6
  m_ObjectHideFlags: 1
  m_CorrespondingSourceObject: {fileID: 0}
  m_PrefabInstance: {fileID: 0}
  m_PrefabAsset: {fileID: 0}
  m_Name: Archer Charged Shot (end)
  m_Speed: 1
  m_CycleOffset: 0
  m_Transitions:
  - {fileID: 7945825591033475301}
  m_StateMachineBehaviours: []
  m_Position: {x: 50, y: 50, z: 0}
  m_IKOnFeet: 0
  m_WriteDefaultValues: 1
  m_Mirror: 0
  m_SpeedParameterActive: 0
  m_MirrorParameterActive: 0
  m_CycleOffsetParameterActive: 0
  m_TimeParameterActive: 0
  m_Motion: {fileID: -3988504545475623352, guid: 2115c4661f55eff45a5a0f91fc0a12f0, type: 3}
  m_Tag: 
  m_SpeedParameter: 
  m_MirrorParameter: 
  m_CycleOffsetParameter: 
  m_TimeParameter: 
--- !u!1102 &4401103057488639788
AnimatorState:
  serializedVersion: 6
  m_ObjectHideFlags: 1
  m_CorrespondingSourceObject: {fileID: 0}
  m_PrefabInstance: {fileID: 0}
  m_PrefabAsset: {fileID: 0}
  m_Name: Attack2
  m_Speed: 1
  m_CycleOffset: 0
  m_Transitions:
  - {fileID: 7124206015383638790}
  m_StateMachineBehaviours: []
  m_Position: {x: 50, y: 50, z: 0}
  m_IKOnFeet: 0
  m_WriteDefaultValues: 1
  m_Mirror: 0
  m_SpeedParameterActive: 0
  m_MirrorParameterActive: 0
  m_CycleOffsetParameterActive: 0
  m_TimeParameterActive: 0
  m_Motion: {fileID: -5612658629409835226, guid: 2115c4661f55eff45a5a0f91fc0a12f0, type: 3}
  m_Tag: 
  m_SpeedParameter: 
  m_MirrorParameter: 
  m_CycleOffsetParameter: 
  m_TimeParameter: 
--- !u!1102 &4412718473050004094
AnimatorState:
  serializedVersion: 6
  m_ObjectHideFlags: 1
  m_CorrespondingSourceObject: {fileID: 0}
  m_PrefabInstance: {fileID: 0}
  m_PrefabAsset: {fileID: 0}
  m_Name: Emote3
  m_Speed: 1
  m_CycleOffset: 0
  m_Transitions:
  - {fileID: -8547449312070927116}
  m_StateMachineBehaviours: []
  m_Position: {x: 50, y: 50, z: 0}
  m_IKOnFeet: 0
  m_WriteDefaultValues: 1
  m_Mirror: 0
  m_SpeedParameterActive: 0
  m_MirrorParameterActive: 0
  m_CycleOffsetParameterActive: 0
  m_TimeParameterActive: 0
  m_Motion: {fileID: -8516928477359083363, guid: 2115c4661f55eff45a5a0f91fc0a12f0, type: 3}
  m_Tag: 
  m_SpeedParameter: 
  m_MirrorParameter: 
  m_CycleOffsetParameter: 
  m_TimeParameter: 
--- !u!1101 &4496722083804640911
AnimatorStateTransition:
  m_ObjectHideFlags: 1
  m_CorrespondingSourceObject: {fileID: 0}
  m_PrefabInstance: {fileID: 0}
  m_PrefabAsset: {fileID: 0}
  m_Name: 
  m_Conditions:
  - m_ConditionMode: 1
    m_ConditionEvent: ShieldBuffEnd
    m_EventTreshold: 0
  m_DstStateMachine: {fileID: 0}
  m_DstState: {fileID: -4482486829903005221}
  m_Solo: 0
  m_Mute: 0
  m_IsExit: 0
  serializedVersion: 3
  m_TransitionDuration: 0.25
  m_TransitionOffset: 0
  m_ExitTime: 0.6250007
  m_HasExitTime: 0
  m_HasFixedDuration: 1
  m_InterruptionSource: 0
  m_OrderedInterruption: 1
  m_CanTransitionToSelf: 1
--- !u!1101 &4660115808215194994
AnimatorStateTransition:
  m_ObjectHideFlags: 1
  m_CorrespondingSourceObject: {fileID: 0}
  m_PrefabInstance: {fileID: 0}
  m_PrefabAsset: {fileID: 0}
  m_Name: 
  m_Conditions:
  - m_ConditionMode: 6
    m_ConditionEvent: AttackID
    m_EventTreshold: 1
  - m_ConditionMode: 1
    m_ConditionEvent: BeginAttack
    m_EventTreshold: 0
  m_DstStateMachine: {fileID: 0}
  m_DstState: {fileID: 6299315480180736668}
  m_Solo: 0
  m_Mute: 0
  m_IsExit: 0
  serializedVersion: 3
  m_TransitionDuration: 0.25
  m_TransitionOffset: 0
  m_ExitTime: 0.75
  m_HasExitTime: 0
  m_HasFixedDuration: 1
  m_InterruptionSource: 0
  m_OrderedInterruption: 1
  m_CanTransitionToSelf: 1
--- !u!1101 &4924297452976420476
AnimatorStateTransition:
  m_ObjectHideFlags: 1
  m_CorrespondingSourceObject: {fileID: 0}
  m_PrefabInstance: {fileID: 0}
  m_PrefabAsset: {fileID: 0}
  m_Name: 
  m_Conditions:
  - m_ConditionMode: 1
    m_ConditionEvent: Dead
    m_EventTreshold: 0
  m_DstStateMachine: {fileID: 0}
  m_DstState: {fileID: 6995031694560656813}
  m_Solo: 0
  m_Mute: 0
  m_IsExit: 0
  serializedVersion: 3
  m_TransitionDuration: 0.25
  m_TransitionOffset: 0
  m_ExitTime: 0.7413794
  m_HasExitTime: 0
  m_HasFixedDuration: 1
  m_InterruptionSource: 0
  m_OrderedInterruption: 1
  m_CanTransitionToSelf: 1
--- !u!1101 &4957634337843930872
AnimatorStateTransition:
  m_ObjectHideFlags: 1
  m_CorrespondingSourceObject: {fileID: 0}
  m_PrefabInstance: {fileID: 0}
  m_PrefabAsset: {fileID: 0}
  m_Name: 
  m_Conditions: []
  m_DstStateMachine: {fileID: 0}
  m_DstState: {fileID: -9059899351118470251}
  m_Solo: 0
  m_Mute: 0
  m_IsExit: 0
  serializedVersion: 3
  m_TransitionDuration: 0.25
  m_TransitionOffset: 0
  m_ExitTime: 0.5
  m_HasExitTime: 1
  m_HasFixedDuration: 1
  m_InterruptionSource: 0
  m_OrderedInterruption: 1
  m_CanTransitionToSelf: 1
--- !u!1101 &4961218438904450683
AnimatorStateTransition:
  m_ObjectHideFlags: 1
  m_CorrespondingSourceObject: {fileID: 0}
  m_PrefabInstance: {fileID: 0}
  m_PrefabAsset: {fileID: 0}
  m_Name: 
  m_Conditions:
  - m_ConditionMode: 1
    m_ConditionEvent: ShieldBuffEnd
    m_EventTreshold: 0
  m_DstStateMachine: {fileID: 0}
  m_DstState: {fileID: -4482486829903005221}
  m_Solo: 0
  m_Mute: 0
  m_IsExit: 0
  serializedVersion: 3
  m_TransitionDuration: 0.25
  m_TransitionOffset: 0
  m_ExitTime: 0.6250002
  m_HasExitTime: 0
  m_HasFixedDuration: 1
  m_InterruptionSource: 0
  m_OrderedInterruption: 1
  m_CanTransitionToSelf: 1
--- !u!1101 &5286344766070818967
AnimatorStateTransition:
  m_ObjectHideFlags: 1
  m_CorrespondingSourceObject: {fileID: 0}
  m_PrefabInstance: {fileID: 0}
  m_PrefabAsset: {fileID: 0}
  m_Name: 
  m_Conditions:
  - m_ConditionMode: 1
    m_ConditionEvent: AnticipateMove
    m_EventTreshold: 0
  m_DstStateMachine: {fileID: 0}
  m_DstState: {fileID: -5093654682345616202}
  m_Solo: 0
  m_Mute: 0
  m_IsExit: 0
  serializedVersion: 3
  m_TransitionDuration: 0
  m_TransitionOffset: 0
  m_ExitTime: 0.0011970028
  m_HasExitTime: 0
  m_HasFixedDuration: 0
  m_InterruptionSource: 2
  m_OrderedInterruption: 1
  m_CanTransitionToSelf: 1
--- !u!1101 &5537143230144326077
AnimatorStateTransition:
  m_ObjectHideFlags: 1
  m_CorrespondingSourceObject: {fileID: 0}
  m_PrefabInstance: {fileID: 0}
  m_PrefabAsset: {fileID: 0}
  m_Name: 
  m_Conditions: []
  m_DstStateMachine: {fileID: 0}
  m_DstState: {fileID: -3516404760485336223}
  m_Solo: 0
  m_Mute: 0
  m_IsExit: 0
  serializedVersion: 3
  m_TransitionDuration: 0.25
  m_TransitionOffset: 0
  m_ExitTime: 0.7500005
  m_HasExitTime: 1
  m_HasFixedDuration: 1
  m_InterruptionSource: 0
  m_OrderedInterruption: 1
  m_CanTransitionToSelf: 1
--- !u!1101 &5575280310018377789
AnimatorStateTransition:
  m_ObjectHideFlags: 1
  m_CorrespondingSourceObject: {fileID: 0}
  m_PrefabInstance: {fileID: 0}
  m_PrefabAsset: {fileID: 0}
  m_Name: 
  m_Conditions: []
  m_DstStateMachine: {fileID: 0}
  m_DstState: {fileID: -9059899351118470251}
  m_Solo: 0
  m_Mute: 0
  m_IsExit: 0
  serializedVersion: 3
  m_TransitionDuration: 0.25
  m_TransitionOffset: 0
  m_ExitTime: 0.75
  m_HasExitTime: 1
  m_HasFixedDuration: 1
  m_InterruptionSource: 0
  m_OrderedInterruption: 1
  m_CanTransitionToSelf: 1
--- !u!1101 &5593412509193387231
AnimatorStateTransition:
  m_ObjectHideFlags: 1
  m_CorrespondingSourceObject: {fileID: 0}
  m_PrefabInstance: {fileID: 0}
  m_PrefabAsset: {fileID: 0}
  m_Name: 
  m_Conditions:
  - m_ConditionMode: 4
    m_ConditionEvent: ForwardMovement
    m_EventTreshold: 1
  m_DstStateMachine: {fileID: 0}
  m_DstState: {fileID: 0}
  m_Solo: 0
  m_Mute: 0
  m_IsExit: 0
  serializedVersion: 3
  m_TransitionDuration: 0.25
  m_TransitionOffset: 0
  m_ExitTime: 0.8125
  m_HasExitTime: 0
  m_HasFixedDuration: 1
  m_InterruptionSource: 0
  m_OrderedInterruption: 1
  m_CanTransitionToSelf: 1
--- !u!1101 &5784886232730517633
AnimatorStateTransition:
  m_ObjectHideFlags: 1
  m_CorrespondingSourceObject: {fileID: 0}
  m_PrefabInstance: {fileID: 0}
  m_PrefabAsset: {fileID: 0}
  m_Name: 
  m_Conditions:
  - m_ConditionMode: 1
    m_ConditionEvent: Stunned
    m_EventTreshold: 0
  m_DstStateMachine: {fileID: 0}
  m_DstState: {fileID: -1989540649778147493}
  m_Solo: 0
  m_Mute: 0
  m_IsExit: 0
  serializedVersion: 3
  m_TransitionDuration: 0.07605173
  m_TransitionOffset: 0
  m_ExitTime: 0.042834345
  m_HasExitTime: 0
  m_HasFixedDuration: 1
  m_InterruptionSource: 0
  m_OrderedInterruption: 1
  m_CanTransitionToSelf: 1
--- !u!1102 &5803934921609956400
AnimatorState:
  serializedVersion: 6
  m_ObjectHideFlags: 1
  m_CorrespondingSourceObject: {fileID: 0}
  m_PrefabInstance: {fileID: 0}
  m_PrefabAsset: {fileID: 0}
  m_Name: Stand Up
  m_Speed: 1
  m_CycleOffset: 0
  m_Transitions:
  - {fileID: -6735739854590397019}
  m_StateMachineBehaviours: []
  m_Position: {x: 50, y: 50, z: 0}
  m_IKOnFeet: 0
  m_WriteDefaultValues: 1
  m_Mirror: 0
  m_SpeedParameterActive: 0
  m_MirrorParameterActive: 0
  m_CycleOffsetParameterActive: 0
  m_TimeParameterActive: 0
  m_Motion: {fileID: -2919142679728832081, guid: 2115c4661f55eff45a5a0f91fc0a12f0, type: 3}
  m_Tag: 
  m_SpeedParameter: 
  m_MirrorParameter: 
  m_CycleOffsetParameter: 
  m_TimeParameter: 
--- !u!1101 &5808351605165405389
AnimatorStateTransition:
  m_ObjectHideFlags: 1
  m_CorrespondingSourceObject: {fileID: 0}
  m_PrefabInstance: {fileID: 0}
  m_PrefabAsset: {fileID: 0}
  m_Name: 
  m_Conditions:
  - m_ConditionMode: 1
    m_ConditionEvent: Stunned
    m_EventTreshold: 0
  m_DstStateMachine: {fileID: 0}
  m_DstState: {fileID: -1989540649778147493}
  m_Solo: 0
  m_Mute: 0
  m_IsExit: 0
  serializedVersion: 3
  m_TransitionDuration: 0.09888583
  m_TransitionOffset: 0
  m_ExitTime: 0.02947293
  m_HasExitTime: 1
  m_HasFixedDuration: 1
  m_InterruptionSource: 0
  m_OrderedInterruption: 1
  m_CanTransitionToSelf: 1
--- !u!1101 &5892166392047433635
AnimatorStateTransition:
  m_ObjectHideFlags: 1
  m_CorrespondingSourceObject: {fileID: 0}
  m_PrefabInstance: {fileID: 0}
  m_PrefabAsset: {fileID: 0}
  m_Name: 
  m_Conditions: []
  m_DstStateMachine: {fileID: 0}
  m_DstState: {fileID: -1068572555509609370}
  m_Solo: 0
  m_Mute: 0
  m_IsExit: 0
  serializedVersion: 3
  m_TransitionDuration: 0.25
  m_TransitionOffset: 0
  m_ExitTime: 0.75
  m_HasExitTime: 1
  m_HasFixedDuration: 1
  m_InterruptionSource: 0
  m_OrderedInterruption: 1
  m_CanTransitionToSelf: 1
--- !u!1109 &6002482201662273439
AnimatorTransition:
  m_ObjectHideFlags: 1
  m_CorrespondingSourceObject: {fileID: 0}
  m_PrefabInstance: {fileID: 0}
  m_PrefabAsset: {fileID: 0}
  m_Name: 
  m_Conditions: []
  m_DstStateMachine: {fileID: 0}
  m_DstState: {fileID: 0}
  m_Solo: 0
  m_Mute: 0
  m_IsExit: 0
  serializedVersion: 1
--- !u!1101 &6069049114860638946
AnimatorStateTransition:
  m_ObjectHideFlags: 1
  m_CorrespondingSourceObject: {fileID: 0}
  m_PrefabInstance: {fileID: 0}
  m_PrefabAsset: {fileID: 0}
  m_Name: 
  m_Conditions: []
  m_DstStateMachine: {fileID: 0}
  m_DstState: {fileID: -1068572555509609370}
  m_Solo: 0
  m_Mute: 0
  m_IsExit: 0
  serializedVersion: 3
  m_TransitionDuration: 0.25
  m_TransitionOffset: 0
  m_ExitTime: 0.6250007
  m_HasExitTime: 1
  m_HasFixedDuration: 1
  m_InterruptionSource: 0
  m_OrderedInterruption: 1
  m_CanTransitionToSelf: 1
--- !u!1102 &6115484570900960624
AnimatorState:
  serializedVersion: 6
  m_ObjectHideFlags: 1
  m_CorrespondingSourceObject: {fileID: 0}
  m_PrefabInstance: {fileID: 0}
  m_PrefabAsset: {fileID: 0}
  m_Name: Invincible (no reaction)
  m_Speed: 1
  m_CycleOffset: 0
  m_Transitions:
  - {fileID: 5575280310018377789}
  m_StateMachineBehaviours: []
  m_Position: {x: 50, y: 50, z: 0}
  m_IKOnFeet: 0
  m_WriteDefaultValues: 1
  m_Mirror: 0
  m_SpeedParameterActive: 0
  m_MirrorParameterActive: 0
  m_CycleOffsetParameterActive: 0
  m_TimeParameterActive: 0
  m_Motion: {fileID: 0}
  m_Tag: 
  m_SpeedParameter: 
  m_MirrorParameter: 
  m_CycleOffsetParameter: 
  m_TimeParameter: 
--- !u!1101 &6232735271409074027
AnimatorStateTransition:
  m_ObjectHideFlags: 1
  m_CorrespondingSourceObject: {fileID: 0}
  m_PrefabInstance: {fileID: 0}
  m_PrefabAsset: {fileID: 0}
  m_Name: 
  m_Conditions:
  - m_ConditionMode: 1
    m_ConditionEvent: DashAttackEnd
    m_EventTreshold: 0
  m_DstStateMachine: {fileID: 0}
  m_DstState: {fileID: 1267217359477084505}
  m_Solo: 0
  m_Mute: 0
  m_IsExit: 0
  serializedVersion: 3
  m_TransitionDuration: 0.25
  m_TransitionOffset: 0
  m_ExitTime: 0.75
  m_HasExitTime: 0
  m_HasFixedDuration: 1
  m_InterruptionSource: 0
  m_OrderedInterruption: 1
  m_CanTransitionToSelf: 1
--- !u!1102 &6299315480180736668
AnimatorState:
  serializedVersion: 6
  m_ObjectHideFlags: 1
  m_CorrespondingSourceObject: {fileID: 0}
  m_PrefabInstance: {fileID: 0}
  m_PrefabAsset: {fileID: 0}
  m_Name: Attack1
  m_Speed: 1
  m_CycleOffset: 0
  m_Transitions:
  - {fileID: -3576141394984483750}
  m_StateMachineBehaviours: []
  m_Position: {x: 50, y: 50, z: 0}
  m_IKOnFeet: 0
  m_WriteDefaultValues: 1
  m_Mirror: 0
  m_SpeedParameterActive: 0
  m_MirrorParameterActive: 0
  m_CycleOffsetParameterActive: 0
  m_TimeParameterActive: 0
  m_Motion: {fileID: -6239216113759591374, guid: 2115c4661f55eff45a5a0f91fc0a12f0, type: 3}
  m_Tag: 
  m_SpeedParameter: 
  m_MirrorParameter: 
  m_CycleOffsetParameter: 
  m_TimeParameter: 
--- !u!1101 &6300214233644051234
AnimatorStateTransition:
  m_ObjectHideFlags: 1
  m_CorrespondingSourceObject: {fileID: 0}
  m_PrefabInstance: {fileID: 0}
  m_PrefabAsset: {fileID: 0}
  m_Name: 
  m_Conditions:
  - m_ConditionMode: 1
    m_ConditionEvent: EntryFainted
    m_EventTreshold: 0
  m_DstStateMachine: {fileID: 0}
  m_DstState: {fileID: 7103618770137260043}
  m_Solo: 0
  m_Mute: 0
  m_IsExit: 0
  serializedVersion: 3
  m_TransitionDuration: 0.25
  m_TransitionOffset: 0
  m_ExitTime: 0.75
  m_HasExitTime: 0
  m_HasFixedDuration: 1
  m_InterruptionSource: 0
  m_OrderedInterruption: 1
  m_CanTransitionToSelf: 1
--- !u!114 &6789594679517553159
MonoBehaviour:
  m_ObjectHideFlags: 1
  m_CorrespondingSourceObject: {fileID: 0}
  m_PrefabInstance: {fileID: 0}
  m_PrefabAsset: {fileID: 0}
  m_GameObject: {fileID: 0}
  m_Enabled: 1
  m_EditorHideFlags: 0
  m_Script: {fileID: 11500000, guid: be14b7997cce53b4db1d7534276cfbe4, type: 3}
  m_Name: 
  m_EditorClassIdentifier: 
--- !u!1101 &6813642069247404331
AnimatorStateTransition:
  m_ObjectHideFlags: 1
  m_CorrespondingSourceObject: {fileID: 0}
  m_PrefabInstance: {fileID: 0}
  m_PrefabAsset: {fileID: 0}
  m_Name: 
  m_Conditions: []
  m_DstStateMachine: {fileID: 0}
  m_DstState: {fileID: -3516404760485336223, guid: f81300d0d15dabb46889679edbb1f7a0, type: 2}
  m_Solo: 0
  m_Mute: 0
  m_IsExit: 0
  serializedVersion: 3
  m_TransitionDuration: 0.25
  m_TransitionOffset: 0
  m_ExitTime: 0.75
  m_HasExitTime: 1
  m_HasFixedDuration: 1
  m_InterruptionSource: 0
  m_OrderedInterruption: 1
  m_CanTransitionToSelf: 1
--- !u!1101 &6860028257824457123
AnimatorStateTransition:
  m_ObjectHideFlags: 1
  m_CorrespondingSourceObject: {fileID: 0}
  m_PrefabInstance: {fileID: 0}
  m_PrefabAsset: {fileID: 0}
  m_Name: 
  m_Conditions:
  - m_ConditionMode: 1
    m_ConditionEvent: DashAttackStart
    m_EventTreshold: 0
  m_DstStateMachine: {fileID: 0}
  m_DstState: {fileID: -5241877383201234331}
  m_Solo: 0
  m_Mute: 0
  m_IsExit: 0
  serializedVersion: 3
  m_TransitionDuration: 0.25
  m_TransitionOffset: 0
  m_ExitTime: 0.75
  m_HasExitTime: 0
  m_HasFixedDuration: 1
  m_InterruptionSource: 0
  m_OrderedInterruption: 1
  m_CanTransitionToSelf: 1
--- !u!1102 &6995031694560656813
AnimatorState:
  serializedVersion: 6
  m_ObjectHideFlags: 1
  m_CorrespondingSourceObject: {fileID: 0}
  m_PrefabInstance: {fileID: 0}
  m_PrefabAsset: {fileID: 0}
  m_Name: Dead
  m_Speed: 1
  m_CycleOffset: 0
  m_Transitions:
  - {fileID: 2356557320833519340}
  m_StateMachineBehaviours: []
  m_Position: {x: 50, y: 50, z: 0}
  m_IKOnFeet: 0
  m_WriteDefaultValues: 1
  m_Mirror: 0
  m_SpeedParameterActive: 0
  m_MirrorParameterActive: 0
  m_CycleOffsetParameterActive: 0
  m_TimeParameterActive: 0
  m_Motion: {fileID: -4852724403241161369, guid: 2115c4661f55eff45a5a0f91fc0a12f0, type: 3}
  m_Tag: 
  m_SpeedParameter: 
  m_MirrorParameter: 
  m_CycleOffsetParameter: 
  m_TimeParameter: 
--- !u!1102 &7052821593652808675
AnimatorState:
  serializedVersion: 6
  m_ObjectHideFlags: 1
  m_CorrespondingSourceObject: {fileID: 0}
  m_PrefabInstance: {fileID: 0}
  m_PrefabAsset: {fileID: 0}
  m_Name: AnticipateMove
  m_Speed: 1
  m_CycleOffset: 0
  m_Transitions:
  - {fileID: -97121490881636740}
  m_StateMachineBehaviours: []
  m_Position: {x: 50, y: 50, z: 0}
  m_IKOnFeet: 0
  m_WriteDefaultValues: 1
  m_Mirror: 0
  m_SpeedParameterActive: 0
  m_MirrorParameterActive: 0
  m_CycleOffsetParameterActive: 0
  m_TimeParameterActive: 0
  m_Motion: {fileID: -3419257869308726280, guid: 2115c4661f55eff45a5a0f91fc0a12f0, type: 3}
  m_Tag: 
  m_SpeedParameter: 
  m_MirrorParameter: 
  m_CycleOffsetParameter: 
  m_TimeParameter: 
--- !u!1102 &7103618770137260043
AnimatorState:
  serializedVersion: 6
  m_ObjectHideFlags: 1
  m_CorrespondingSourceObject: {fileID: 0}
  m_PrefabInstance: {fileID: 0}
  m_PrefabAsset: {fileID: 0}
  m_Name: Fainted Loop
  m_Speed: 1
  m_CycleOffset: 0
  m_Transitions:
  - {fileID: -2998844579593901669}
  m_StateMachineBehaviours: []
  m_Position: {x: 50, y: 50, z: 0}
  m_IKOnFeet: 0
  m_WriteDefaultValues: 1
  m_Mirror: 0
  m_SpeedParameterActive: 0
  m_MirrorParameterActive: 0
  m_CycleOffsetParameterActive: 0
  m_TimeParameterActive: 0
  m_Motion: {fileID: -565464528270119969, guid: 2115c4661f55eff45a5a0f91fc0a12f0, type: 3}
  m_Tag: 
  m_SpeedParameter: 
  m_MirrorParameter: 
  m_CycleOffsetParameter: 
  m_TimeParameter: 
--- !u!1101 &7124206015383638790
AnimatorStateTransition:
  m_ObjectHideFlags: 1
  m_CorrespondingSourceObject: {fileID: 0}
  m_PrefabInstance: {fileID: 0}
  m_PrefabAsset: {fileID: 0}
  m_Name: 
  m_Conditions: []
  m_DstStateMachine: {fileID: 0}
  m_DstState: {fileID: -1068572555509609370}
  m_Solo: 0
  m_Mute: 0
  m_IsExit: 0
  serializedVersion: 3
  m_TransitionDuration: 0.25
  m_TransitionOffset: 0
  m_ExitTime: 0.76562476
  m_HasExitTime: 1
  m_HasFixedDuration: 1
  m_InterruptionSource: 0
  m_OrderedInterruption: 1
  m_CanTransitionToSelf: 1
--- !u!1101 &7470626193701861193
AnimatorStateTransition:
  m_ObjectHideFlags: 1
  m_CorrespondingSourceObject: {fileID: 0}
  m_PrefabInstance: {fileID: 0}
  m_PrefabAsset: {fileID: 0}
  m_Name: 
  m_Conditions:
  - m_ConditionMode: 1
    m_ConditionEvent: ShieldBuffStart
    m_EventTreshold: 0
  m_DstStateMachine: {fileID: 0}
  m_DstState: {fileID: 2966677855542082757}
  m_Solo: 0
  m_Mute: 0
  m_IsExit: 0
  serializedVersion: 3
  m_TransitionDuration: 0
  m_TransitionOffset: 0
  m_ExitTime: 0.03085998
  m_HasExitTime: 0
  m_HasFixedDuration: 1
  m_InterruptionSource: 0
  m_OrderedInterruption: 1
  m_CanTransitionToSelf: 1
--- !u!1101 &7744411428122232686
AnimatorStateTransition:
  m_ObjectHideFlags: 1
  m_CorrespondingSourceObject: {fileID: 0}
  m_PrefabInstance: {fileID: 0}
  m_PrefabAsset: {fileID: 0}
  m_Name: 
  m_Conditions:
  - m_ConditionMode: 1
    m_ConditionEvent: DashAttackCanceled
    m_EventTreshold: 0
  m_DstStateMachine: {fileID: 0}
  m_DstState: {fileID: -1068572555509609370}
  m_Solo: 0
  m_Mute: 0
  m_IsExit: 0
  serializedVersion: 3
  m_TransitionDuration: 0.25
  m_TransitionOffset: 0
  m_ExitTime: 0.8124993
  m_HasExitTime: 0
  m_HasFixedDuration: 1
  m_InterruptionSource: 0
  m_OrderedInterruption: 1
  m_CanTransitionToSelf: 1
--- !u!1101 &7908433373164699421
AnimatorStateTransition:
  m_ObjectHideFlags: 1
  m_CorrespondingSourceObject: {fileID: 0}
  m_PrefabInstance: {fileID: 0}
  m_PrefabAsset: {fileID: 0}
  m_Name: 
  m_Conditions: []
  m_DstStateMachine: {fileID: 0}
  m_DstState: {fileID: -1068572555509609370}
  m_Solo: 0
  m_Mute: 0
  m_IsExit: 0
  serializedVersion: 3
  m_TransitionDuration: 0.25
  m_TransitionOffset: 0
  m_ExitTime: 0.81250143
  m_HasExitTime: 1
  m_HasFixedDuration: 1
  m_InterruptionSource: 0
  m_OrderedInterruption: 1
  m_CanTransitionToSelf: 1
--- !u!1101 &7945825591033475301
AnimatorStateTransition:
  m_ObjectHideFlags: 1
  m_CorrespondingSourceObject: {fileID: 0}
  m_PrefabInstance: {fileID: 0}
  m_PrefabAsset: {fileID: 0}
  m_Name: 
  m_Conditions: []
  m_DstStateMachine: {fileID: 0}
  m_DstState: {fileID: -1068572555509609370}
  m_Solo: 0
  m_Mute: 0
  m_IsExit: 0
  serializedVersion: 3
  m_TransitionDuration: 0.25
  m_TransitionOffset: 0
  m_ExitTime: 0.6250007
  m_HasExitTime: 1
  m_HasFixedDuration: 1
  m_InterruptionSource: 0
  m_OrderedInterruption: 1
  m_CanTransitionToSelf: 1
--- !u!1102 &7997651612715888420
AnimatorState:
  serializedVersion: 6
  m_ObjectHideFlags: 1
  m_CorrespondingSourceObject: {fileID: 0}
  m_PrefabInstance: {fileID: 0}
  m_PrefabAsset: {fileID: 0}
  m_Name: Emote4 Loop
  m_Speed: 1
  m_CycleOffset: 0
  m_Transitions:
  - {fileID: -6083898572606429741}
  m_StateMachineBehaviours: []
  m_Position: {x: 50, y: 50, z: 0}
  m_IKOnFeet: 0
  m_WriteDefaultValues: 1
  m_Mirror: 0
  m_SpeedParameterActive: 0
  m_MirrorParameterActive: 0
  m_CycleOffsetParameterActive: 0
  m_TimeParameterActive: 0
  m_Motion: {fileID: -8438007629249111878, guid: 2115c4661f55eff45a5a0f91fc0a12f0, type: 3}
  m_Tag: 
  m_SpeedParameter: 
  m_MirrorParameter: 
  m_CycleOffsetParameter: 
  m_TimeParameter: 
--- !u!1101 &8091733380140285143
AnimatorStateTransition:
  m_ObjectHideFlags: 1
  m_CorrespondingSourceObject: {fileID: 0}
  m_PrefabInstance: {fileID: 0}
  m_PrefabAsset: {fileID: 0}
  m_Name: 
  m_Conditions:
  - m_ConditionMode: 4
    m_ConditionEvent: Speed
    m_EventTreshold: 0.0001
  m_DstStateMachine: {fileID: 0}
  m_DstState: {fileID: 1411007122952585507}
  m_Solo: 0
  m_Mute: 0
  m_IsExit: 0
  serializedVersion: 3
  m_TransitionDuration: 0.25
  m_TransitionOffset: 0
  m_ExitTime: 0.75
  m_HasExitTime: 0
  m_HasFixedDuration: 1
  m_InterruptionSource: 0
  m_OrderedInterruption: 1
  m_CanTransitionToSelf: 1
--- !u!1107 &8124319401456280373
AnimatorStateMachine:
  serializedVersion: 6
  m_ObjectHideFlags: 1
  m_CorrespondingSourceObject: {fileID: 0}
  m_PrefabInstance: {fileID: 0}
  m_PrefabAsset: {fileID: 0}
  m_Name: Attacks
  m_ChildStates:
  - serializedVersion: 1
    m_State: {fileID: -1068572555509609370}
    m_Position: {x: 240, y: 90, z: 0}
  - serializedVersion: 1
    m_State: {fileID: 6299315480180736668}
    m_Position: {x: 0, y: 200, z: 0}
  - serializedVersion: 1
    m_State: {fileID: 4401103057488639788}
    m_Position: {x: 0, y: 260, z: 0}
  - serializedVersion: 1
    m_State: {fileID: -1947924984486084563}
    m_Position: {x: 10, y: 40, z: 0}
  - serializedVersion: 1
    m_State: {fileID: -4482486829903005221}
    m_Position: {x: 620, y: 140, z: 0}
  - serializedVersion: 1
    m_State: {fileID: -1840114918578548792}
    m_Position: {x: 600, y: 90, z: 0}
  - serializedVersion: 1
    m_State: {fileID: 2966677855542082757}
    m_Position: {x: 580, y: 40, z: 0}
  - serializedVersion: 1
    m_State: {fileID: 4131880658289977400}
    m_Position: {x: 850, y: 140, z: 0}
  - serializedVersion: 1
    m_State: {fileID: -6673023992676265295}
    m_Position: {x: 820, y: 90, z: 0}
  - serializedVersion: 1
    m_State: {fileID: 3150791903338681881}
    m_Position: {x: 800, y: 40, z: 0}
  - serializedVersion: 1
    m_State: {fileID: -5881165063788833599}
    m_Position: {x: 260, y: 240, z: 0}
  - serializedVersion: 1
    m_State: {fileID: -5241877383201234331}
    m_Position: {x: 1040, y: 40, z: 0}
  - serializedVersion: 1
    m_State: {fileID: -8008432397874326558}
    m_Position: {x: 1060, y: 90, z: 0}
  - serializedVersion: 1
    m_State: {fileID: 1267217359477084505}
    m_Position: {x: 1090, y: 140, z: 0}
  m_ChildStateMachines: []
  m_AnyStateTransitions: []
  m_EntryTransitions: []
  m_StateMachineTransitions: {}
  m_StateMachineBehaviours:
  - {fileID: -5669564170904547079}
  m_AnyStatePosition: {x: 880, y: -260, z: 0}
  m_EntryPosition: {x: 50, y: 120, z: 0}
  m_ExitPosition: {x: 870, y: -200, z: 0}
  m_ParentStateMachinePosition: {x: 800, y: 20, z: 0}
  m_DefaultState: {fileID: -1068572555509609370}
--- !u!1102 &8314685060882719794
AnimatorState:
  serializedVersion: 6
  m_ObjectHideFlags: 1
  m_CorrespondingSourceObject: {fileID: 0}
  m_PrefabInstance: {fileID: 0}
  m_PrefabAsset: {fileID: 0}
  m_Name: Action - Revive
  m_Speed: 1
  m_CycleOffset: 0
  m_Transitions:
  - {fileID: -1777038757504527503}
  m_StateMachineBehaviours: []
  m_Position: {x: 50, y: 50, z: 0}
  m_IKOnFeet: 0
  m_WriteDefaultValues: 1
  m_Mirror: 0
  m_SpeedParameterActive: 0
  m_MirrorParameterActive: 0
  m_CycleOffsetParameterActive: 0
  m_TimeParameterActive: 0
  m_Motion: {fileID: -7620468718608648079, guid: 2115c4661f55eff45a5a0f91fc0a12f0, type: 3}
  m_Tag: 
  m_SpeedParameter: 
  m_MirrorParameter: 
  m_CycleOffsetParameter: 
  m_TimeParameter: 
--- !u!1101 &8333667643053950386
AnimatorStateTransition:
  m_ObjectHideFlags: 1
  m_CorrespondingSourceObject: {fileID: 0}
  m_PrefabInstance: {fileID: 0}
  m_PrefabAsset: {fileID: 0}
  m_Name: 
  m_Conditions: []
  m_DstStateMachine: {fileID: 0}
  m_DstState: {fileID: -3516404760485336223}
  m_Solo: 0
  m_Mute: 0
  m_IsExit: 0
  serializedVersion: 3
  m_TransitionDuration: 0.25
  m_TransitionOffset: 0
  m_ExitTime: 0.75
  m_HasExitTime: 1
  m_HasFixedDuration: 1
  m_InterruptionSource: 0
  m_OrderedInterruption: 1
  m_CanTransitionToSelf: 1
--- !u!1101 &8336163540446842098
AnimatorStateTransition:
  m_ObjectHideFlags: 1
  m_CorrespondingSourceObject: {fileID: 0}
  m_PrefabInstance: {fileID: 0}
  m_PrefabAsset: {fileID: 0}
  m_Name: 
  m_Conditions: []
  m_DstStateMachine: {fileID: 0}
  m_DstState: {fileID: -8008432397874326558}
  m_Solo: 0
  m_Mute: 0
  m_IsExit: 0
  serializedVersion: 3
  m_TransitionDuration: 0.25
  m_TransitionOffset: 0
  m_ExitTime: 0.75
  m_HasExitTime: 1
  m_HasFixedDuration: 1
  m_InterruptionSource: 0
  m_OrderedInterruption: 1
  m_CanTransitionToSelf: 1
--- !u!1101 &8427159825030150999
AnimatorStateTransition:
  m_ObjectHideFlags: 1
  m_CorrespondingSourceObject: {fileID: 0}
  m_PrefabInstance: {fileID: 0}
  m_PrefabAsset: {fileID: 0}
  m_Name: 
  m_Conditions:
  - m_ConditionMode: 1
    m_ConditionEvent: FallDown
    m_EventTreshold: 0
  m_DstStateMachine: {fileID: 0}
  m_DstState: {fileID: -7547485152901491539}
  m_Solo: 0
  m_Mute: 0
  m_IsExit: 0
  serializedVersion: 3
  m_TransitionDuration: 0.25
  m_TransitionOffset: 0
  m_ExitTime: 0.7413794
  m_HasExitTime: 0
  m_HasFixedDuration: 1
  m_InterruptionSource: 0
  m_OrderedInterruption: 1
  m_CanTransitionToSelf: 1
--- !u!1101 &8468659891928091302
AnimatorStateTransition:
  m_ObjectHideFlags: 1
  m_CorrespondingSourceObject: {fileID: 0}
  m_PrefabInstance: {fileID: 0}
  m_PrefabAsset: {fileID: 0}
  m_Name: 
  m_Conditions: []
  m_DstStateMachine: {fileID: 0}
  m_DstState: {fileID: -1068572555509609370}
  m_Solo: 0
  m_Mute: 0
  m_IsExit: 0
  serializedVersion: 3
  m_TransitionDuration: 0.25
  m_TransitionOffset: 0
  m_ExitTime: 0.5
  m_HasExitTime: 1
  m_HasFixedDuration: 1
  m_InterruptionSource: 0
  m_OrderedInterruption: 1
  m_CanTransitionToSelf: 1
--- !u!1101 &8479194530472865729
AnimatorStateTransition:
  m_ObjectHideFlags: 1
  m_CorrespondingSourceObject: {fileID: 0}
  m_PrefabInstance: {fileID: 0}
  m_PrefabAsset: {fileID: 0}
  m_Name: 
  m_Conditions:
  - m_ConditionMode: 1
    m_ConditionEvent: ChargedShotEnd
    m_EventTreshold: 0
  m_DstStateMachine: {fileID: 0}
  m_DstState: {fileID: 4131880658289977400}
  m_Solo: 0
  m_Mute: 0
  m_IsExit: 0
  serializedVersion: 3
  m_TransitionDuration: 0.25
  m_TransitionOffset: 0
  m_ExitTime: 0.6875012
  m_HasExitTime: 0
  m_HasFixedDuration: 1
  m_InterruptionSource: 0
  m_OrderedInterruption: 1
  m_CanTransitionToSelf: 1
--- !u!1101 &8725031495282662693
AnimatorStateTransition:
  m_ObjectHideFlags: 1
  m_CorrespondingSourceObject: {fileID: 0}
  m_PrefabInstance: {fileID: 0}
  m_PrefabAsset: {fileID: 0}
  m_Name: 
  m_Conditions:
  - m_ConditionMode: 1
    m_ConditionEvent: Stunned
    m_EventTreshold: 0
  m_DstStateMachine: {fileID: 0}
  m_DstState: {fileID: -1989540649778147493}
  m_Solo: 0
  m_Mute: 0
  m_IsExit: 0
  serializedVersion: 3
  m_TransitionDuration: 0.25
  m_TransitionOffset: 0
  m_ExitTime: 0.8214297
  m_HasExitTime: 0
  m_HasFixedDuration: 1
  m_InterruptionSource: 0
  m_OrderedInterruption: 1
  m_CanTransitionToSelf: 1
--- !u!1101 &8727437690882463675
AnimatorStateTransition:
  m_ObjectHideFlags: 1
  m_CorrespondingSourceObject: {fileID: 0}
  m_PrefabInstance: {fileID: 0}
  m_PrefabAsset: {fileID: 0}
  m_Name: 
  m_Conditions:
  - m_ConditionMode: 3
    m_ConditionEvent: Speed
    m_EventTreshold: 0
  m_DstStateMachine: {fileID: 0}
  m_DstState: {fileID: -3914668711228621697}
  m_Solo: 0
  m_Mute: 0
  m_IsExit: 0
  serializedVersion: 3
  m_TransitionDuration: 0.25
  m_TransitionOffset: 0
  m_ExitTime: 1
  m_HasExitTime: 0
  m_HasFixedDuration: 1
  m_InterruptionSource: 0
  m_OrderedInterruption: 1
  m_CanTransitionToSelf: 1
--- !u!1101 &8849726690194494114
AnimatorStateTransition:
  m_ObjectHideFlags: 1
  m_CorrespondingSourceObject: {fileID: 0}
  m_PrefabInstance: {fileID: 0}
  m_PrefabAsset: {fileID: 0}
  m_Name: 
  m_Conditions: []
  m_DstStateMachine: {fileID: 0}
  m_DstState: {fileID: -1840114918578548792}
  m_Solo: 0
  m_Mute: 0
  m_IsExit: 0
  serializedVersion: 3
  m_TransitionDuration: 0.25
  m_TransitionOffset: 0
  m_ExitTime: 0.6250002
  m_HasExitTime: 1
  m_HasFixedDuration: 1
  m_InterruptionSource: 0
  m_OrderedInterruption: 1
  m_CanTransitionToSelf: 1<|MERGE_RESOLUTION|>--- conflicted
+++ resolved
@@ -1857,7 +1857,12 @@
     m_DefaultInt: 0
     m_DefaultBool: 0
     m_Controller: {fileID: 0}
-<<<<<<< HEAD
+  - m_Name: TrampleStop
+    m_Type: 9
+    m_DefaultFloat: 0
+    m_DefaultInt: 0
+    m_DefaultBool: 0
+    m_Controller: {fileID: 0}
   - m_Name: DashAttackStart
     m_Type: 9
     m_DefaultFloat: 0
@@ -1871,9 +1876,6 @@
     m_DefaultBool: 0
     m_Controller: {fileID: 0}
   - m_Name: DashAttackCanceled
-=======
-  - m_Name: TrampleStop
->>>>>>> 66d3a120
     m_Type: 9
     m_DefaultFloat: 0
     m_DefaultInt: 0
