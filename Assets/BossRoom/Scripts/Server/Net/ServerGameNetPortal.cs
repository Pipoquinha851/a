--- conflicted
+++ resolved
@@ -1,243 +1,205 @@
-using System;
-using System.Collections.Generic;
-using UnityEngine;
-using MLAPI.SceneManagement;
-
-namespace BossRoom.Server
-{
-    /// <summary>
-    /// Represents a single player on the game server
-    /// </summary>
-    public struct PlayerData
-    {
-        public string m_PlayerName;  //name of the player
-        public ulong m_ClientID; //the identifying id of the client
-
-        public PlayerData(string playerName, ulong clientId)
-        {
-            m_PlayerName = playerName;
-            m_ClientID = clientId;
-        }
-    }
-    /// <summary>
-    /// Server logic plugin for the GameNetHub. Contains implementations for all GameNetHub's C2S RPCs.
-    /// </summary>
-    public class ServerGameNetPortal : MonoBehaviour
-    {
-        private GameNetPortal m_Portal;
-
-        /// <summary>
-        /// Maps a given client guid to the data for a given client player.
-        /// </summary>
-        private Dictionary<string, PlayerData> m_ClientData;
-
-        /// <summary>
-        /// Map to allow us to cheaply map from guid to player data.
-        /// </summary>
-        private Dictionary<ulong, string> m_ClientIDToGuid;
-
-        // used in ApprovalCheck. This is intended as a bit of light protection against DOS attacks that rely on sending silly big buffers of garbage.
-        private const int k_MaxConnectPayload = 1024;
-
-        /// <summary>
-        /// Keeps a list of what clients are in what scenes.
-        /// </summary>
-        private Dictionary<ulong, int> m_ClientSceneMap = new Dictionary<ulong, int>();
-
-        /// <summary>
-        /// The active server scene index.
-        /// </summary>
-        public int ServerScene { get { return UnityEngine.SceneManagement.SceneManager.GetActiveScene().buildIndex; } }
-
-        void Start()
-        {
-            m_Portal = GetComponent<GameNetPortal>();
-            m_Portal.NetworkStarted += NetworkStart;
-            // we add ApprovalCheck callback BEFORE NetworkStart to avoid spurious MLAPI warning:
-            // "No ConnectionApproval callback defined. Connection approval will timeout"
-            m_Portal.NetManager.ConnectionApprovalCallback += ApprovalCheck;
-            m_Portal.NetManager.OnServerStarted += ServerStartedHandler;
-            m_ClientData = new Dictionary<string, PlayerData>();
-            m_ClientIDToGuid = new Dictionary<ulong, string>();
-        }
-
-        private void NetworkStart()
-        {
-            if (!m_Portal.NetManager.IsServer)
-            {
-                enabled = false;
-            }
-            else
-            {
-                //The "BossRoom" server always advances to CharSelect immediately on start. Different games
-                //may do this differently.
-                NetworkSceneManager.SwitchScene("CharSelect");
-
-                m_Portal.NetManager.OnClientDisconnectCallback += (ulong clientId) =>
-                {
-                    m_ClientSceneMap.Remove(clientId);
-                };
-
-                m_Portal.ClientSceneChanged += (ulong clientId, int sceneIndex) =>
-                {
-                    m_ClientSceneMap[clientId] = sceneIndex;
-                };
-
-                if( m_Portal.NetManager.IsHost)
-                {
-                    m_ClientSceneMap[m_Portal.NetManager.LocalClientId] = ServerScene;
-                }
-            }
-
-
-        }
-
-        /// <summary>
-        /// </summary>
-        /// <param name="clientId"> guid of the client whose data is requested</param>
-        /// <returns>Player data struct matching the given ID</returns>
-        public bool AreAllClientsInServerScene()
-        {
-            foreach( var kvp in m_ClientSceneMap )
-            {
-                if( kvp.Value != ServerScene ) { return false; }
-            }
-
-            return true;
-        }
-
-        /// <summary>
-        /// Returns true if the given client is currently in the server scene.
-        /// </summary>
-        /// <param name="clientId"></param>
-        /// <returns></returns>
-        public bool IsClientInServerScene(ulong clientId)
-        {
-            return m_ClientSceneMap.TryGetValue(clientId, out int clientScene) && clientScene == ServerScene;
-        }
-
-        /// <summary>
-        ///
-        /// </summary>
-        /// <param name="clientId"> guid of the client whose data is requested</param>
-        /// <returns>Player data struct matching the given ID</returns>
-        public PlayerData? GetPlayerData(ulong clientId)
-        {
-            //First see if we have a guid matching the clientID given.
-
-            if (m_ClientIDToGuid.TryGetValue(clientId, out string clientguid))
-            {
-                if (m_ClientData.TryGetValue(clientguid, out PlayerData data))
-                {
-                    return data;
-                }
-                else
-                {
-                    Debug.Log("No PlayerData of matching guid found");
-                }
-            }
-            else
-            {
-                Debug.Log("No client guid found mapped to the given client ID");
-            }
-            return null;
-        }
-
-
-
-
-        /// <summary>
-<<<<<<< HEAD
-        /// This logic plugs into the "ConnectionApprovalCallback" exposed by MLAPI.NetworkManager, and is run every time a client connects to us.
-=======
-        /// This logic plugs into the "ConnectionApprovalCallback" exposed by MLAPI.NetworkingManager, and is run every time a client connects to us.
->>>>>>> 793f31bf
-        /// See GNH_Client.StartClient for the complementary logic that runs when the client starts its connection.
-        /// </summary>
-        /// <remarks>
-        /// Since our game doesn't have to interact with some third party authentication service to validate the identity of the new connection, our ApprovalCheck
-        /// method is simple, and runs synchronously, invoking "callback" to signal approval at the end of the method. MLAPI currently doesn't support the ability
-        /// to send back more than a "true/false", which means we have to work a little harder to provide a useful error return to the client. To do that, we invoke a
-        /// client RPC in the same channel that MLAPI uses for its connection callback. Since that channel ("MLAPI_INTERNAL") is both reliable and sequenced, we can be
-        /// confident that our login result message will execute before any disconnect message.
-        /// </remarks>
-        /// <param name="connectionData">binary data passed into StartClient. In our case this is the client's GUID, which is a unique identifier for their install of the game that persists across app restarts. </param>
-        /// <param name="clientId">This is the clientId that MLAPI assigned us on login. It does not persist across multiple logins from the same client. </param>
-        /// <param name="callback">The delegate we must invoke to signal that the connection was approved or not. </param>
-        private void ApprovalCheck(byte[] connectionData, ulong clientId, MLAPI.NetworkManager.ConnectionApprovedDelegate callback)
-        {
-            if (connectionData.Length > k_MaxConnectPayload)
-            {
-                callback(false, 0, false, null, null);
-                return;
-            }
-
-            string payload = System.Text.Encoding.UTF8.GetString(connectionData);
-            var connectionPayload = JsonUtility.FromJson<ConnectionPayload>(payload); // https://docs.unity3d.com/2020.2/Documentation/Manual/JSONSerialization.html
-
-<<<<<<< HEAD
-            string[] configLines = payload.Split('\n');
-            var payloadConfig = new Dictionary<string, string>();
-            foreach (var line in configLines)
-            {
-                //key-value pair.
-                if (line.Contains("="))
-                {
-                    string[] kv = line.Split('=');
-                    payloadConfig.Add(kv[0], kv[1]);
-                }
-                else if (line.Trim() != "")
-                {
-                    //single token, with no value present.
-                    payloadConfig.Add(line, null);
-                }
-            }
-
-            int clientScene = -1;
-            try
-            {
-                clientScene = int.Parse(payloadConfig["client_scene"]);
-            }
-            catch(Exception e)
-            {
-                Debug.LogWarning($"Client {clientId} did not include clientScene index in login payload, or not parseable: {e}");
-            }
-=======
-            int clientScene = connectionPayload.clientScene;
->>>>>>> 793f31bf
-
-            m_ClientSceneMap[clientId] = clientScene;
-
-            //TODO: GOMPS-78. We'll need to save our client guid so that we can handle reconnect.
-<<<<<<< HEAD
-            Debug.Log("host ApprovalCheck: client guid was: " + payloadConfig["client_guid"]);
-=======
-            Debug.Log("host ApprovalCheck: client guid was: " + connectionPayload.clientGUID);
->>>>>>> 793f31bf
-
-            //Populate our dictionaries with the playerData
-            m_ClientIDToGuid[clientId] = connectionPayload.clientGUID;
-            m_ClientData[connectionPayload.clientGUID] = new PlayerData(connectionPayload.playerName, clientId);
-
-            //TODO: GOMPS-79 handle different error cases.
-
-            callback(false, 0, true, null, null);
-
-            //FIXME_DMW: it is weird to do this after the callback, but the custom message won't be delivered if we call it beforehand.
-            //This creates an "honor system" scenario where it is up to the client to politely leave on failure. Probably
-            //we should add a NetManager.DisconnectClient call directly below this line, when we are rejecting the connection.
-            m_Portal.S2CConnectResult(clientId, ConnectStatus.Success);
-        }
-
-        /// <summary>
-        /// Called after the server is created-  This is primarily meant for the host server to clean up or handle/set state as its starting up
-        /// </summary>
-        private void ServerStartedHandler()
-        {
-            m_ClientData.Add("host_guid", new PlayerData(m_Portal.PlayerName, m_Portal.NetManager.LocalClientId));
-            m_ClientIDToGuid.Add(m_Portal.NetManager.LocalClientId, "host_guid");
-        }
-
-    }
-}
-
+using System;
+using System.Collections.Generic;
+using UnityEngine;
+using MLAPI.SceneManagement;
+
+namespace BossRoom.Server
+{
+    /// <summary>
+    /// Represents a single player on the game server
+    /// </summary>
+    public struct PlayerData
+    {
+        public string m_PlayerName;  //name of the player
+        public ulong m_ClientID; //the identifying id of the client
+
+        public PlayerData(string playerName, ulong clientId)
+        {
+            m_PlayerName = playerName;
+            m_ClientID = clientId;
+        }
+    }
+    /// <summary>
+    /// Server logic plugin for the GameNetHub. Contains implementations for all GameNetHub's C2S RPCs.
+    /// </summary>
+    public class ServerGameNetPortal : MonoBehaviour
+    {
+        private GameNetPortal m_Portal;
+
+        /// <summary>
+        /// Maps a given client guid to the data for a given client player.
+        /// </summary>
+        private Dictionary<string, PlayerData> m_ClientData;
+
+        /// <summary>
+        /// Map to allow us to cheaply map from guid to player data.
+        /// </summary>
+        private Dictionary<ulong, string> m_ClientIDToGuid;
+
+        // used in ApprovalCheck. This is intended as a bit of light protection against DOS attacks that rely on sending silly big buffers of garbage.
+        private const int k_MaxConnectPayload = 1024;
+
+        /// <summary>
+        /// Keeps a list of what clients are in what scenes.
+        /// </summary>
+        private Dictionary<ulong, int> m_ClientSceneMap = new Dictionary<ulong, int>();
+
+        /// <summary>
+        /// The active server scene index.
+        /// </summary>
+        public int ServerScene { get { return UnityEngine.SceneManagement.SceneManager.GetActiveScene().buildIndex; } }
+
+        void Start()
+        {
+            m_Portal = GetComponent<GameNetPortal>();
+            m_Portal.NetworkStarted += NetworkStart;
+            // we add ApprovalCheck callback BEFORE NetworkStart to avoid spurious MLAPI warning:
+            // "No ConnectionApproval callback defined. Connection approval will timeout"
+            m_Portal.NetManager.ConnectionApprovalCallback += ApprovalCheck;
+            m_Portal.NetManager.OnServerStarted += ServerStartedHandler;
+            m_ClientData = new Dictionary<string, PlayerData>();
+            m_ClientIDToGuid = new Dictionary<ulong, string>();
+        }
+
+        private void NetworkStart()
+        {
+            if (!m_Portal.NetManager.IsServer)
+            {
+                enabled = false;
+            }
+            else
+            {
+                //The "BossRoom" server always advances to CharSelect immediately on start. Different games
+                //may do this differently.
+                NetworkSceneManager.SwitchScene("CharSelect");
+
+                m_Portal.NetManager.OnClientDisconnectCallback += (ulong clientId) =>
+                {
+                    m_ClientSceneMap.Remove(clientId);
+                };
+
+                m_Portal.ClientSceneChanged += (ulong clientId, int sceneIndex) =>
+                {
+                    m_ClientSceneMap[clientId] = sceneIndex;
+                };
+
+                if( m_Portal.NetManager.IsHost)
+                {
+                    m_ClientSceneMap[m_Portal.NetManager.LocalClientId] = ServerScene;
+                }
+            }
+
+
+        }
+
+        /// <summary>
+        /// </summary>
+        /// <param name="clientId"> guid of the client whose data is requested</param>
+        /// <returns>Player data struct matching the given ID</returns>
+        public bool AreAllClientsInServerScene()
+        {
+            foreach( var kvp in m_ClientSceneMap )
+            {
+                if( kvp.Value != ServerScene ) { return false; }
+            }
+
+            return true;
+        }
+
+        /// <summary>
+        /// Returns true if the given client is currently in the server scene.
+        /// </summary>
+        /// <param name="clientId"></param>
+        /// <returns></returns>
+        public bool IsClientInServerScene(ulong clientId)
+        {
+            return m_ClientSceneMap.TryGetValue(clientId, out int clientScene) && clientScene == ServerScene;
+        }
+
+        /// <summary>
+        ///
+        /// </summary>
+        /// <param name="clientId"> guid of the client whose data is requested</param>
+        /// <returns>Player data struct matching the given ID</returns>
+        public PlayerData? GetPlayerData(ulong clientId)
+        {
+            //First see if we have a guid matching the clientID given.
+
+            if (m_ClientIDToGuid.TryGetValue(clientId, out string clientguid))
+            {
+                if (m_ClientData.TryGetValue(clientguid, out PlayerData data))
+                {
+                    return data;
+                }
+                else
+                {
+                    Debug.Log("No PlayerData of matching guid found");
+                }
+            }
+            else
+            {
+                Debug.Log("No client guid found mapped to the given client ID");
+            }
+            return null;
+        }
+
+
+
+
+        /// <summary>
+        /// This logic plugs into the "ConnectionApprovalCallback" exposed by MLAPI.NetworkManager, and is run every time a client connects to us.
+        /// See GNH_Client.StartClient for the complementary logic that runs when the client starts its connection.
+        /// </summary>
+        /// <remarks>
+        /// Since our game doesn't have to interact with some third party authentication service to validate the identity of the new connection, our ApprovalCheck
+        /// method is simple, and runs synchronously, invoking "callback" to signal approval at the end of the method. MLAPI currently doesn't support the ability
+        /// to send back more than a "true/false", which means we have to work a little harder to provide a useful error return to the client. To do that, we invoke a
+        /// client RPC in the same channel that MLAPI uses for its connection callback. Since that channel ("MLAPI_INTERNAL") is both reliable and sequenced, we can be
+        /// confident that our login result message will execute before any disconnect message.
+        /// </remarks>
+        /// <param name="connectionData">binary data passed into StartClient. In our case this is the client's GUID, which is a unique identifier for their install of the game that persists across app restarts. </param>
+        /// <param name="clientId">This is the clientId that MLAPI assigned us on login. It does not persist across multiple logins from the same client. </param>
+        /// <param name="callback">The delegate we must invoke to signal that the connection was approved or not. </param>
+        private void ApprovalCheck(byte[] connectionData, ulong clientId, MLAPI.NetworkManager.ConnectionApprovedDelegate callback)
+        {
+            if (connectionData.Length > k_MaxConnectPayload)
+            {
+                callback(false, 0, false, null, null);
+                return;
+            }
+
+            string payload = System.Text.Encoding.UTF8.GetString(connectionData);
+            var connectionPayload = JsonUtility.FromJson<ConnectionPayload>(payload); // https://docs.unity3d.com/2020.2/Documentation/Manual/JSONSerialization.html
+            int clientScene = connectionPayload.clientScene;
+
+            m_ClientSceneMap[clientId] = clientScene;
+
+            //TODO: GOMPS-78. We'll need to save our client guid so that we can handle reconnect.
+            Debug.Log("host ApprovalCheck: client guid was: " + connectionPayload.clientGUID);
+
+            //Populate our dictionaries with the playerData
+            m_ClientIDToGuid[clientId] = connectionPayload.clientGUID;
+            m_ClientData[connectionPayload.clientGUID] = new PlayerData(connectionPayload.playerName, clientId);
+
+            //TODO: GOMPS-79 handle different error cases.
+
+            callback(false, 0, true, null, null);
+
+            //FIXME_DMW: it is weird to do this after the callback, but the custom message won't be delivered if we call it beforehand.
+            //This creates an "honor system" scenario where it is up to the client to politely leave on failure. Probably
+            //we should add a NetManager.DisconnectClient call directly below this line, when we are rejecting the connection.
+            m_Portal.S2CConnectResult(clientId, ConnectStatus.Success);
+        }
+
+        /// <summary>
+        /// Called after the server is created-  This is primarily meant for the host server to clean up or handle/set state as its starting up
+        /// </summary>
+        private void ServerStartedHandler()
+        {
+            m_ClientData.Add("host_guid", new PlayerData(m_Portal.PlayerName, m_Portal.NetManager.LocalClientId));
+            m_ClientIDToGuid.Add(m_Portal.NetManager.LocalClientId, "host_guid");
+        }
+
+    }
+}
+