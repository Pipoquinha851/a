--- conflicted
+++ resolved
@@ -66,14 +66,9 @@
             }
 
             // Send new position values to the client
-<<<<<<< HEAD
-            networkCharacterState.NetworkPosition.Value = transform.position;
-            networkCharacterState.NetworkRotationY.Value = transform.rotation.eulerAngles.y;
-            networkCharacterState.NetworkMovementSpeed.Value = movementState == MovementState.Idle ? 0 : movementSpeed;
-=======
             m_NetworkCharacterState.NetworkPosition.Value = transform.position;
             m_NetworkCharacterState.NetworkRotationY.Value = transform.rotation.eulerAngles.y;
->>>>>>> 168707c5
+            networkCharacterState.NetworkMovementSpeed.Value = movementState == MovementState.Idle ? 0 : movementSpeed;
         }
 
         private void Movement()
