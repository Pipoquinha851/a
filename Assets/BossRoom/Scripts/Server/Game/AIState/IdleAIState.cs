using System.Collections;
using System.Collections.Generic;
using UnityEngine;

namespace BossRoom.Server
{
    public class IdleAIState : AIState
    {
        private AIBrain m_Brain;

        public IdleAIState(AIBrain brain)
        {
            m_Brain = brain;
        }

        public override bool IsEligible()
        {
            return m_Brain.GetHatedEnemies().Count == 0;
        }

        public override void Initialize()
        {
        }

        public override void Update()
        {
            // while idle, we are scanning for jerks to hate
            DetectFoes();
        }

        protected void DetectFoes()
        {
<<<<<<< HEAD
            float detectionRange = m_brain.CharacterData.DetectRange;
=======
            float detectionRange = m_Brain.CharacterData.DetectRange;
>>>>>>> e24c050b
            // we are doing this check every Update, so we'll use square-magnitude distance to avoid the expensive sqrt (that's implicit in Vector3.magnitude)
            float detectionRangeSqr = detectionRange * detectionRange;
            Vector3 position = m_Brain.GetMyServerCharacter().transform.position;

            foreach (ServerCharacter character in ServerCharacter.GetAllActiveServerCharacters())
            {
                if (m_Brain.IsAppropriateFoe(character) 
                    && (character.transform.position - position).sqrMagnitude <= detectionRangeSqr)
                {
                    m_Brain.Hate(character);
                }
            }
        }
    }
}<|MERGE_RESOLUTION|>--- conflicted
+++ resolved
@@ -30,11 +30,7 @@
 
         protected void DetectFoes()
         {
-<<<<<<< HEAD
-            float detectionRange = m_brain.CharacterData.DetectRange;
-=======
             float detectionRange = m_Brain.CharacterData.DetectRange;
->>>>>>> e24c050b
             // we are doing this check every Update, so we'll use square-magnitude distance to avoid the expensive sqrt (that's implicit in Vector3.magnitude)
             float detectionRangeSqr = detectionRange * detectionRange;
             Vector3 position = m_Brain.GetMyServerCharacter().transform.position;
