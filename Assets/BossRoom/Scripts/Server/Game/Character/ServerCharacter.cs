--- conflicted
+++ resolved
@@ -258,16 +258,14 @@
             return IDamageable.SpecialDamageFlags.None;
         }
 
-<<<<<<< HEAD
         public bool IsDamageable()
         {
             return NetState.NetworkLifeState.Value == LifeState.Alive;
         }
-=======
+
         /// <summary>
         /// This character's AIBrain. Will be null if this is not an NPC.
         /// </summary>
         public AIBrain AIBrain { get { return m_AIBrain; } }
->>>>>>> cb2efa68
     }
 }