--- conflicted
+++ resolved
@@ -1,8 +1,3 @@
-<<<<<<< HEAD
-=======
-using System;
-using System.Collections;
->>>>>>> 2a6cb1bd
 using System.Collections.Generic;
 using UnityEngine;
 
@@ -79,7 +74,6 @@
         /// <param name="data">Contains all data necessary to create the action</param>
         public void PlayAction(ref ActionRequestData data)
         {
-<<<<<<< HEAD
             if (!IsNPC)
             {
                 //Can't trust the client! If this was a human request, make sure the Level of the skill being played is correct. 
@@ -110,13 +104,6 @@
                 ClearActions();
                 GetComponent<ServerCharacterMovement>().CancelMove();
             }
-=======
-            //the character needs to be alive in order to be able to play actions
-            if (NetState.NetworkLifeState.Value == LifeState.ALIVE)
-            {
-                this.m_actionPlayer.PlayAction(ref data);
-            }
->>>>>>> 2a6cb1bd
         }
 
         /// <summary>
@@ -143,23 +130,13 @@
             //to our own effects, and modify the damage or healing as appropriate. But in this game, we just take it straight. 
             
             NetState.HitPoints.Value += HP;
-<<<<<<< HEAD
-
+            
             //we can't currently heal a dead character back to Alive state. 
             //that's handled by a separate function.
             if (NetState.HitPoints.Value <= 0)
             {
                 ClearActions();
 
-=======
-            
-            //we can't currently heal a dead character back to Alive state. 
-            //that's handled by a separate function.
-            if( NetState.HitPoints.Value <= 0 )
-            {
-                ClearActions();
-                
->>>>>>> 2a6cb1bd
                 if (IsNPC)
                 {
                     NetState.NetworkLifeState.Value = LifeState.DEAD;
@@ -169,7 +146,6 @@
                     NetState.NetworkLifeState.Value = LifeState.FAINTED;
                 }
             }
-<<<<<<< HEAD
         }
 
         /// <summary>
@@ -190,29 +166,6 @@
         {
             m_actionPlayer.Update();
             if (m_AIBrain != null && NetState.NetworkLifeState.Value == LifeState.ALIVE && m_BrainEnabled)
-=======
-        }
-
-        /// <summary>
-        /// Receive a Life State change that brings Fainted characters back to Alive state.
-        /// </summary>
-        /// <param name="inflicter">Person reviving the character.</param>
-        /// <param name="HP">The HP to set to a newly revived character.</param>
-        public void Revive(ServerCharacter inflicter, int HP)
-        {
-            if (NetState.NetworkLifeState.Value == LifeState.FAINTED)
-            {
-                NetState.HitPoints.Value = HP;
-                NetState.NetworkLifeState.Value = LifeState.ALIVE;
-            }
-        }
-        
-        // Update is called once per frame
-        void Update()
-        {
-            m_actionPlayer.Update();
-            if (m_aiBrain != null && NetState.NetworkLifeState.Value == LifeState.ALIVE)
->>>>>>> 2a6cb1bd
             {
                 m_AIBrain.Update();
             }
