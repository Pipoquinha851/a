{
    "name": "BossRoom.Client",
    "rootNamespace": "",
    "references": [
        "Unity.Multiplayer.MLAPI.Runtime",
        "BossRoom.Shared",
        "Cinemachine",
<<<<<<< HEAD
        "LiteNEt MLAPI Transport",
        "Photon Realtime MLAPI Transport",
        "Unity.TextMeshPro"
=======
        "Photon Realtime MLAPI Transport",
        "LiteNetLib MLAPI Transport"
>>>>>>> a6dde6c3
    ],
    "includePlatforms": [],
    "excludePlatforms": [],
    "allowUnsafeCode": false,
    "overrideReferences": false,
    "precompiledReferences": [],
    "autoReferenced": true,
    "defineConstraints": [],
    "versionDefines": [],
    "noEngineReferences": false
}<|MERGE_RESOLUTION|>--- conflicted
+++ resolved
@@ -5,14 +5,9 @@
         "Unity.Multiplayer.MLAPI.Runtime",
         "BossRoom.Shared",
         "Cinemachine",
-<<<<<<< HEAD
-        "LiteNEt MLAPI Transport",
         "Photon Realtime MLAPI Transport",
+        "LiteNetLib MLAPI Transport",
         "Unity.TextMeshPro"
-=======
-        "Photon Realtime MLAPI Transport",
-        "LiteNetLib MLAPI Transport"
->>>>>>> a6dde6c3
     ],
     "includePlatforms": [],
     "excludePlatforms": [],
