--- conflicted
+++ resolved
@@ -12,23 +12,11 @@
             m_Parent = parent;
         }
 
-<<<<<<< HEAD
-        public abstract void Start();
-=======
-        public ActionLogic Logic
-        {
-            get
-            {
-                return ActionData.ActionDescriptions[Data.ActionTypeEnum][0].Logic;
-            }
-        }
-
         /// <summary>
         /// Starts the ActionFX. Derived classes may return false if they wish to end immediately without their Update being called. 
         /// </summary>
         /// <returns>true to play, false to be immediately cleaned up.</returns>
         public abstract bool Start();
->>>>>>> 35b4cb44
 
         public abstract bool Update();
 
