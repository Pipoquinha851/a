--- conflicted
+++ resolved
@@ -1,4 +1,3 @@
-using System;
 using Cinemachine;
 using MLAPI;
 using System;
@@ -45,21 +44,14 @@
                 return;
             }
 
-<<<<<<< HEAD
-=======
             m_NetState = this.transform.parent.gameObject.GetComponent<NetworkCharacterState>();
             m_NetState.DoActionEventClient += this.PerformActionFX;
             m_NetState.NetworkLifeState.OnValueChanged += OnLifeStateChanged;
-
->>>>>>> 2a6cb1bd
             //we want to follow our parent on a spring, which means it can't be directly in the transform hierarchy. 
             Parent = transform.parent;
             Parent.GetComponent<BossRoom.Client.ClientCharacter>().ChildVizObject = this;
             transform.parent = null;
 
-            m_NetState = Parent.gameObject.GetComponent<NetworkCharacterState>();
-            m_NetState.DoActionEventClient += this.PerformActionFX;
-            m_NetState.NetworkLifeState.OnValueChanged += OnLifeStateChanged;
 
             if (IsLocalPlayer)
             {
@@ -69,7 +61,7 @@
 
         private void PerformActionFX(ActionRequestData data)
         {
-<<<<<<< HEAD
+
             m_ActionViz.PlayAction(ref data);
         }
 
@@ -77,46 +69,6 @@
         {
             switch (newValue)
             {
-=======
-            //TODO: [GOMPS-13] break this method out into its own class, so we can drive multi-frame graphical effects. 
-            //FIXME: [GOMPS-13] hook this up to information in the ActionDescription. 
-
-            switch (data.ActionTypeEnum)
-            {
-                case ActionType.TANK_BASEATTACK:
-                    m_ClientVisualsAnimator.SetInteger("AttackID", 1);
-                    m_ClientVisualsAnimator.SetTrigger("BeginAttack");
-
-                    if (data.TargetIds != null && data.TargetIds.Length > 0)
-                    {
-                        NetworkedObject targetObject = MLAPI.Spawning.SpawnManager.SpawnedObjects[data.TargetIds[0]];
-                        if (targetObject != null)
-                        {
-                            var targetAnimator = targetObject.GetComponent<BossRoom.Client.ClientCharacter>().ChildVizObject.OurAnimator;
-                            if (targetAnimator != null)
-                            {
-                                targetAnimator.SetTrigger("BeginHitReact");
-                            }
-                        }
-                    }
-                    break;
-                case ActionType.ARCHER_BASEATTACK:
-                    break;
-                case ActionType.GENERAL_CHASE:
-                    break;
-                case ActionType.GENERAL_REVIVE:
-                    m_ClientVisualsAnimator.SetTrigger("BeginRevive");
-                    break;
-                default:
-                    throw new ArgumentOutOfRangeException();
-            }
-        }
-
-        private void OnLifeStateChanged(LifeState previousValue, LifeState newValue)
-        {
-            switch (newValue)
-            {
->>>>>>> 2a6cb1bd
                 case LifeState.ALIVE:
                     m_ClientVisualsAnimator.SetTrigger("StandUp");
                     break;
