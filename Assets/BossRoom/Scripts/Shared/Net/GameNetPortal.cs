--- conflicted
+++ resolved
@@ -1,345 +1,342 @@
-using System;
-using System.Collections;
-using MLAPI.Transports.LiteNetLib;
-using MLAPI.Transports.PhotonRealtime;
-using Unity.Netcode;
-using Unity.Netcode.Transports.UNET;
-using UnityEngine;
-<<<<<<< HEAD
-using Unity.Services.Authentication;
-using Unity.Services.Core;
-=======
-using UnityEngine.SceneManagement;
->>>>>>> 8de4f38f
-
-namespace BossRoom
-{
-    public enum ConnectStatus
-    {
-        Undefined,
-        Success,                  //client successfully connected. This may also be a successful reconnect.
-        ServerFull,               //can't join, server is already at capacity.
-        LoggedInAgain,            //logged in on a separate client, causing this one to be kicked out.
-        UserRequestedDisconnect,  //Intentional Disconnect triggered by the user.
-        GenericDisconnect,        //server disconnected, but no specific reason given.
-    }
-
-    public enum OnlineMode
-    {
-        IpHost = 0, // The server is hosted directly and clients can join by ip address.
-        Relay = 1, // The server is hosted over a relay server and clients join by entering a room name.
-        UnityRelay = 2, // The server is hosted over a Unity Relay server and clients join by entering a join code.
-    }
-
-    [Serializable]
-    public class ConnectionPayload
-    {
-        public string clientGUID;
-        public int clientScene = -1;
-        public string playerName;
-    }
-
-    /// <summary>
-    /// The GameNetPortal is the general purpose entry-point for game network messages between the client and server. It is available
-    /// as soon as the initial network connection has completed, and persists across all scenes. Its purpose is to move non-GameObject-specific
-    /// methods between server and client. Generally these have to do with connection, and match end conditions.
-    /// </summary>
-    ///
-    /// <remarks>
-    /// Why is there a C2S_ConnectFinished event here? How is that different from the "ApprovalCheck" logic that MLAPI optionally runs
-    /// when establishing a new client connection?
-    /// MLAPI's ApprovalCheck logic doesn't offer a way to return rich data. We need to know certain things directly upon logging in, such as
-    /// whether the game-layer even wants us to join (we could fail because the server is full, or some other non network related reason), and also
-    /// what BossRoomState to transition to. We do this with a Custom Named Message, which fires on the server immediately after the approval check delegate
-    /// has run.
-    ///
-    /// Why do we need to send a client GUID? What is it? Don't we already have a clientID?
-    /// ClientIDs are assigned on login. If you connect to a server, then your connection drops, and you reconnect, you get a new ClientID. This
-    /// makes it awkward to get back your old character, which the server is going to hold onto for a fixed timeout. To properly reconnect and recover
-    /// your character, you need a persistent identifier for your own client install. We solve that by generating a random GUID and storing it
-    /// in player prefs, so it persists across sessions of the game.
-    /// </remarks>
-    ///
-    public class GameNetPortal : MonoBehaviour
-    {
-        [SerializeField]
-        NetworkManager m_NetworkManager;
-
-        /// <summary>
-        /// This event is fired when MLAPI has reported that it has finished initialization, and is ready for
-        /// business, equivalent to OnServerStarted on the server, and OnClientConnected on the client.
-        /// </summary>
-        public event Action NetworkReadied;
-
-        /// <summary>
-        /// This event contains the game-level results of the ApprovalCheck carried out by the server, and is fired
-        /// immediately after the socket connection completing. It won't fire in the event of a socket level failure.
-        /// </summary>
-        public event Action<ConnectStatus> ConnectFinished;
-
-        /// <summary>
-        /// This event relays a ConnectStatus sent from the server to the client. The server will invoke this to provide extra
-        /// context about an upcoming network Disconnect.
-        /// </summary>
-        public event Action<ConnectStatus> DisconnectReasonReceived;
-
-        /// <summary>
-        /// raised when a client has changed scenes. Returns the ClientID and the new scene the client has entered, by index.
-        /// </summary>
-        public event Action<ulong, int> ClientSceneChanged;
-
-        /// <summary>
-        /// This fires in response to GameNetPortal.RequestDisconnect. It's a local signal (not from the network), indicating that
-        /// the user has requested a disconnect.
-        /// </summary>
-        public event Action UserDisconnectRequested;
-
-        public NetworkManager NetManager => m_NetworkManager;
-
-        /// <summary>
-        /// the name of the player chosen at game start
-        /// </summary>
-        public string PlayerName;
-
-        void Start()
-        {
-            DontDestroyOnLoad(gameObject);
-
-            //we synthesize a "OnNetworkSpawn" event for the NetworkManager out of existing events. At some point
-            //we expect NetworkManager will expose an event like this itself.
-            NetManager.OnServerStarted += OnNetworkReady;
-            NetManager.OnClientConnectedCallback += ClientNetworkReadyWrapper;
-
-            // Start a coroutine here that will wait for CustomMessageManager to be properly initialized
-            // In order to avoid a race condition in the initialization of the NetworkManager
-            StartCoroutine(InitializeMessageHandlers());
-        }
-        private void OnSceneEvent(SceneEvent sceneEvent)
-        {
-            if (sceneEvent.SceneEventType != SceneEventData.SceneEventTypes.C2S_LoadComplete) return;
-            ClientSceneChanged?.Invoke(sceneEvent.ClientId, SceneManager.GetSceneByName(sceneEvent.SceneName).buildIndex);
-        }
-
-        private void OnDestroy()
-        {
-            if( NetManager != null )
-            {
-                NetManager.OnServerStarted -= OnNetworkReady;
-                NetManager.OnClientConnectedCallback -= ClientNetworkReadyWrapper;
-
-                // Only unregister the Client/Server message handlers if the CustomMessagingManager is not null
-                if (NetManager.CustomMessagingManager != null)
-                {
-                    UnregisterClientMessageHandlers();
-                }
-            }
-        }
-
-
-        private void ClientNetworkReadyWrapper(ulong clientId)
-        {
-            if (clientId == NetManager.LocalClientId)
-            {
-                OnNetworkReady();
-                NetManager.SceneManager.OnSceneEvent += OnSceneEvent;
-            }
-        }
-
-        IEnumerator InitializeMessageHandlers()
-        {
-            // Wait here in case either NetworkManager.Singleton or the CustomMessaging Manager hasn't been initialized yet
-            yield return new WaitUntil(() => NetworkManager.Singleton != null && NetworkManager.Singleton.CustomMessagingManager != null);
-
-            //we register these without knowing whether we're a client or host. This is because certain messages can be sent super-early,
-            //before we even get our ClientConnected event (if acting as a client). It should be harmless to have server handlers registered
-            //on the client, because (a) nobody will be sending us these messages and (b) even if they did, nobody is listening for those
-            //server message events on the client anyway.
-            //TODO-FIXME:MLAPI Issue 799. We shouldn't really have to worry about getting messages before our ClientConnected callback.
-
-            RegisterClientMessageHandlers();
-
-            yield return null;
-        }
-
-        private void RegisterClientMessageHandlers()
-        {
-            NetworkManager.Singleton.CustomMessagingManager.RegisterNamedMessageHandler("ServerToClientConnectResult", (senderClientId, stream) =>
-            {
-                using (var reader = PooledNetworkReader.Get(stream))
-                {
-                    ConnectStatus status = (ConnectStatus)reader.ReadInt32();
-
-                    ConnectFinished?.Invoke(status);
-                }
-            });
-
-            NetworkManager.Singleton.CustomMessagingManager.RegisterNamedMessageHandler("ServerToClientSetDisconnectReason", (senderClientId, stream) =>
-            {
-                using (var reader = PooledNetworkReader.Get(stream))
-                {
-                    ConnectStatus status = (ConnectStatus)reader.ReadInt32();
-
-                    DisconnectReasonReceived?.Invoke(status);
-                }
-            });
-        }
-
-        private void UnregisterClientMessageHandlers()
-        {
-            NetManager.CustomMessagingManager.UnregisterNamedMessageHandler("ServerToClientConnectResult");
-            NetManager.CustomMessagingManager.UnregisterNamedMessageHandler("ServerToClientSetDisconnectReason");
-        }
-
-        /// <summary>
-        /// This method runs when NetworkManager has started up (following a succesful connect on the client, or directly after StartHost is invoked
-        /// on the host). It is named to match NetworkBehaviour.OnNetworkSpawn, and serves the same role, even though GameNetPortal itself isn't a NetworkBehaviour.
-        /// </summary>
-        private void OnNetworkReady()
-        {
-            if (NetManager.IsHost)
-            {
-                //special host code. This is what kicks off the flow that happens on a regular client
-                //when it has finished connecting successfully. A dedicated server would remove this.
-                ConnectFinished?.Invoke(ConnectStatus.Success);
-            }
-
-            NetworkReadied?.Invoke();
-        }
-
-        /// <summary>
-        /// Initializes host mode on this client. Call this and then other clients should connect to us!
-        /// </summary>
-        /// <remarks>
-        /// See notes in GNH_Client.StartClient about why this must be static.
-        /// </remarks>
-        /// <param name="ipaddress">The IP address to connect to (currently IPV4 only).</param>
-        /// <param name="port">The port to connect to. </param>
-        public void StartHost(string ipaddress, int port)
-        {
-            var chosenTransport  = NetworkManager.Singleton.gameObject.GetComponent<TransportPicker>().IpHostTransport;
-            NetworkManager.Singleton.NetworkConfig.NetworkTransport = chosenTransport;
-
-            //DMW_NOTE: non-portable. We need to be updated when moving to UTP transport.
-            switch (chosenTransport)
-            {
-                case LiteNetLibTransport liteNetLibTransport:
-                    liteNetLibTransport.Address = ipaddress;
-                    liteNetLibTransport.Port = (ushort)port;
-                    break;
-                case UNetTransport unetTransport:
-                    unetTransport.ConnectAddress = ipaddress;
-                    unetTransport.ServerListenPort = port;
-                    break;
-                case UTPTransport utpTransport:
-                    // utpTransport. = ipaddress;
-                    // utpTransport. = (ushort)port;
-                    break;
-                default:
-                    throw new Exception($"unhandled IpHost transport {chosenTransport.GetType()}");
-            }
-
-            NetManager.StartHost();
-        }
-
-        public void StartRelayHost(string roomName)
-        {
-            var chosenTransport  = NetworkManager.Singleton.gameObject.GetComponent<TransportPicker>().RelayTransport;
-            NetworkManager.Singleton.NetworkConfig.NetworkTransport = chosenTransport;
-
-            switch (chosenTransport)
-            {
-                case PhotonRealtimeTransport photonRealtimeTransport:
-                    photonRealtimeTransport.RoomName = roomName;
-                    break;
-                default:
-                    throw new Exception($"unhandled relay transport {chosenTransport.GetType()}");
-            }
-
-            NetManager.StartHost();
-        }
-
-        public async void StartUnityRelayHost()
-        {
-            var chosenTransport  = NetworkManager.Singleton.gameObject.GetComponent<TransportPicker>().UnityRelayTransport;
-            NetworkManager.Singleton.NetworkConfig.NetworkTransport = chosenTransport;
-
-            switch (chosenTransport)
-            {
-                case UTPTransport utp:
-                    Debug.Log("Setting up UTP relay host");
-                    // TODO: This needs to be removed ?
-                   // Unity.Services.Relay.RelayService.Configuration.BasePath = "https://relay-allocations-stg.services.api.unity.com";
-                    await UnityServices.InitializeAsync();
-                    if (!AuthenticationService.Instance.IsSignedIn)
-                    {
-                        await AuthenticationService.Instance.SignInAnonymouslyAsync();
-                        var playerId = AuthenticationService.Instance.PlayerId;
-                        Debug.Log(playerId);
-                        // we now need to get the joinCode?
-                        var serverRelayUtilityTask = RelayUtility.AllocateRelayServerAndGetJoinCode(10);
-                        await serverRelayUtilityTask;
-                        if (serverRelayUtilityTask.IsFaulted)
-                        {
-                            throw new Exception($"Failed to allocate on relay server {serverRelayUtilityTask.Exception?.Message}");
-                        }
-
-                        // we now have the info from the relay service
-                        var (ipv4address, port, allocationIdBytes, connectionData, key, joinCode) = serverRelayUtilityTask.Result;
-
-                        RelayJoinCodeThing.RelayJoinCode = joinCode;
-
-                        // we now need to set the RelayCode somewhere :P
-                        utp.SetRelayServerData(ipv4address, port, allocationIdBytes, key, connectionData);
-                    }
-                    break;
-                default:
-                    throw new Exception($"unhandled relay transport {chosenTransport.GetType()}");
-            }
-
-            NetManager.StartHost();
-        }
-
-        /// <summary>
-        /// Responsible for the Server->Client RPC's of the connection result.
-        /// </summary>
-        /// <param name="netId"> id of the client to send to </param>
-        /// <param name="status"> the status to pass to the client</param>
-        public void ServerToClientConnectResult(ulong netId, ConnectStatus status)
-        {
-
-            using (var buffer = PooledNetworkBuffer.Get())
-            {
-                using (var writer = PooledNetworkWriter.Get(buffer))
-                {
-                    writer.WriteInt32((int)status);
-                    NetworkManager.Singleton.CustomMessagingManager.SendNamedMessage("ServerToClientConnectResult", netId, buffer);
-                }
-            }
-        }
-
-        /// <summary>
-        /// Sends a DisconnectReason to the indicated client. This should only be done on the server, prior to disconnecting the client.
-        /// </summary>
-        /// <param name="netId"> id of the client to send to </param>
-        /// <param name="status"> The reason for the upcoming disconnect.</param>
-        public void ServerToClientSetDisconnectReason(ulong netId, ConnectStatus status)
-        {
-            using (var buffer = PooledNetworkBuffer.Get())
-            {
-                using (var writer = PooledNetworkWriter.Get(buffer))
-                {
-                    writer.WriteInt32((int)status);
-                    NetworkManager.Singleton.CustomMessagingManager.SendNamedMessage("ServerToClientSetDisconnectReason", netId, buffer);
-                }
-            }
-        }
-
-        /// <summary>
-        /// This will disconnect (on the client) or shutdown the server (on the host).
-        /// </summary>
-        public void RequestDisconnect()
-        {
-            UserDisconnectRequested?.Invoke();
-        }
-    }
-}
+using System;
+using System.Collections;
+using MLAPI.Transports.LiteNetLib;
+using MLAPI.Transports.PhotonRealtime;
+using Unity.Netcode;
+using Unity.Netcode.Transports.UNET;
+using UnityEngine;
+using UnityEngine.SceneManagement;
+using Unity.Services.Authentication;
+using Unity.Services.Core;
+
+namespace BossRoom
+{
+    public enum ConnectStatus
+    {
+        Undefined,
+        Success,                  //client successfully connected. This may also be a successful reconnect.
+        ServerFull,               //can't join, server is already at capacity.
+        LoggedInAgain,            //logged in on a separate client, causing this one to be kicked out.
+        UserRequestedDisconnect,  //Intentional Disconnect triggered by the user.
+        GenericDisconnect,        //server disconnected, but no specific reason given.
+    }
+
+    public enum OnlineMode
+    {
+        IpHost = 0, // The server is hosted directly and clients can join by ip address.
+        Relay = 1, // The server is hosted over a relay server and clients join by entering a room name.
+        UnityRelay = 2, // The server is hosted over a Unity Relay server and clients join by entering a join code.
+    }
+
+    [Serializable]
+    public class ConnectionPayload
+    {
+        public string clientGUID;
+        public int clientScene = -1;
+        public string playerName;
+    }
+
+    /// <summary>
+    /// The GameNetPortal is the general purpose entry-point for game network messages between the client and server. It is available
+    /// as soon as the initial network connection has completed, and persists across all scenes. Its purpose is to move non-GameObject-specific
+    /// methods between server and client. Generally these have to do with connection, and match end conditions.
+    /// </summary>
+    ///
+    /// <remarks>
+    /// Why is there a C2S_ConnectFinished event here? How is that different from the "ApprovalCheck" logic that MLAPI optionally runs
+    /// when establishing a new client connection?
+    /// MLAPI's ApprovalCheck logic doesn't offer a way to return rich data. We need to know certain things directly upon logging in, such as
+    /// whether the game-layer even wants us to join (we could fail because the server is full, or some other non network related reason), and also
+    /// what BossRoomState to transition to. We do this with a Custom Named Message, which fires on the server immediately after the approval check delegate
+    /// has run.
+    ///
+    /// Why do we need to send a client GUID? What is it? Don't we already have a clientID?
+    /// ClientIDs are assigned on login. If you connect to a server, then your connection drops, and you reconnect, you get a new ClientID. This
+    /// makes it awkward to get back your old character, which the server is going to hold onto for a fixed timeout. To properly reconnect and recover
+    /// your character, you need a persistent identifier for your own client install. We solve that by generating a random GUID and storing it
+    /// in player prefs, so it persists across sessions of the game.
+    /// </remarks>
+    ///
+    public class GameNetPortal : MonoBehaviour
+    {
+        [SerializeField]
+        NetworkManager m_NetworkManager;
+
+        /// <summary>
+        /// This event is fired when MLAPI has reported that it has finished initialization, and is ready for
+        /// business, equivalent to OnServerStarted on the server, and OnClientConnected on the client.
+        /// </summary>
+        public event Action NetworkReadied;
+
+        /// <summary>
+        /// This event contains the game-level results of the ApprovalCheck carried out by the server, and is fired
+        /// immediately after the socket connection completing. It won't fire in the event of a socket level failure.
+        /// </summary>
+        public event Action<ConnectStatus> ConnectFinished;
+
+        /// <summary>
+        /// This event relays a ConnectStatus sent from the server to the client. The server will invoke this to provide extra
+        /// context about an upcoming network Disconnect.
+        /// </summary>
+        public event Action<ConnectStatus> DisconnectReasonReceived;
+
+        /// <summary>
+        /// raised when a client has changed scenes. Returns the ClientID and the new scene the client has entered, by index.
+        /// </summary>
+        public event Action<ulong, int> ClientSceneChanged;
+
+        /// <summary>
+        /// This fires in response to GameNetPortal.RequestDisconnect. It's a local signal (not from the network), indicating that
+        /// the user has requested a disconnect.
+        /// </summary>
+        public event Action UserDisconnectRequested;
+
+        public NetworkManager NetManager => m_NetworkManager;
+
+        /// <summary>
+        /// the name of the player chosen at game start
+        /// </summary>
+        public string PlayerName;
+
+        void Start()
+        {
+            DontDestroyOnLoad(gameObject);
+
+            //we synthesize a "OnNetworkSpawn" event for the NetworkManager out of existing events. At some point
+            //we expect NetworkManager will expose an event like this itself.
+            NetManager.OnServerStarted += OnNetworkReady;
+            NetManager.OnClientConnectedCallback += ClientNetworkReadyWrapper;
+
+            // Start a coroutine here that will wait for CustomMessageManager to be properly initialized
+            // In order to avoid a race condition in the initialization of the NetworkManager
+            StartCoroutine(InitializeMessageHandlers());
+        }
+        private void OnSceneEvent(SceneEvent sceneEvent)
+        {
+            if (sceneEvent.SceneEventType != SceneEventData.SceneEventTypes.C2S_LoadComplete) return;
+            ClientSceneChanged?.Invoke(sceneEvent.ClientId, SceneManager.GetSceneByName(sceneEvent.SceneName).buildIndex);
+        }
+
+        private void OnDestroy()
+        {
+            if( NetManager != null )
+            {
+                NetManager.OnServerStarted -= OnNetworkReady;
+                NetManager.OnClientConnectedCallback -= ClientNetworkReadyWrapper;
+
+                // Only unregister the Client/Server message handlers if the CustomMessagingManager is not null
+                if (NetManager.CustomMessagingManager != null)
+                {
+                    UnregisterClientMessageHandlers();
+                }
+            }
+        }
+
+
+        private void ClientNetworkReadyWrapper(ulong clientId)
+        {
+            if (clientId == NetManager.LocalClientId)
+            {
+                OnNetworkReady();
+                NetManager.SceneManager.OnSceneEvent += OnSceneEvent;
+            }
+        }
+
+        IEnumerator InitializeMessageHandlers()
+        {
+            // Wait here in case either NetworkManager.Singleton or the CustomMessaging Manager hasn't been initialized yet
+            yield return new WaitUntil(() => NetworkManager.Singleton != null && NetworkManager.Singleton.CustomMessagingManager != null);
+
+            //we register these without knowing whether we're a client or host. This is because certain messages can be sent super-early,
+            //before we even get our ClientConnected event (if acting as a client). It should be harmless to have server handlers registered
+            //on the client, because (a) nobody will be sending us these messages and (b) even if they did, nobody is listening for those
+            //server message events on the client anyway.
+            //TODO-FIXME:MLAPI Issue 799. We shouldn't really have to worry about getting messages before our ClientConnected callback.
+
+            RegisterClientMessageHandlers();
+
+            yield return null;
+        }
+
+        private void RegisterClientMessageHandlers()
+        {
+            NetworkManager.Singleton.CustomMessagingManager.RegisterNamedMessageHandler("ServerToClientConnectResult", (senderClientId, stream) =>
+            {
+                using (var reader = PooledNetworkReader.Get(stream))
+                {
+                    ConnectStatus status = (ConnectStatus)reader.ReadInt32();
+
+                    ConnectFinished?.Invoke(status);
+                }
+            });
+
+            NetworkManager.Singleton.CustomMessagingManager.RegisterNamedMessageHandler("ServerToClientSetDisconnectReason", (senderClientId, stream) =>
+            {
+                using (var reader = PooledNetworkReader.Get(stream))
+                {
+                    ConnectStatus status = (ConnectStatus)reader.ReadInt32();
+
+                    DisconnectReasonReceived?.Invoke(status);
+                }
+            });
+        }
+
+        private void UnregisterClientMessageHandlers()
+        {
+            NetManager.CustomMessagingManager.UnregisterNamedMessageHandler("ServerToClientConnectResult");
+            NetManager.CustomMessagingManager.UnregisterNamedMessageHandler("ServerToClientSetDisconnectReason");
+        }
+
+        /// <summary>
+        /// This method runs when NetworkManager has started up (following a succesful connect on the client, or directly after StartHost is invoked
+        /// on the host). It is named to match NetworkBehaviour.OnNetworkSpawn, and serves the same role, even though GameNetPortal itself isn't a NetworkBehaviour.
+        /// </summary>
+        private void OnNetworkReady()
+        {
+            if (NetManager.IsHost)
+            {
+                //special host code. This is what kicks off the flow that happens on a regular client
+                //when it has finished connecting successfully. A dedicated server would remove this.
+                ConnectFinished?.Invoke(ConnectStatus.Success);
+            }
+
+            NetworkReadied?.Invoke();
+        }
+
+        /// <summary>
+        /// Initializes host mode on this client. Call this and then other clients should connect to us!
+        /// </summary>
+        /// <remarks>
+        /// See notes in GNH_Client.StartClient about why this must be static.
+        /// </remarks>
+        /// <param name="ipaddress">The IP address to connect to (currently IPV4 only).</param>
+        /// <param name="port">The port to connect to. </param>
+        public void StartHost(string ipaddress, int port)
+        {
+            var chosenTransport  = NetworkManager.Singleton.gameObject.GetComponent<TransportPicker>().IpHostTransport;
+            NetworkManager.Singleton.NetworkConfig.NetworkTransport = chosenTransport;
+
+            //DMW_NOTE: non-portable. We need to be updated when moving to UTP transport.
+            switch (chosenTransport)
+            {
+                case LiteNetLibTransport liteNetLibTransport:
+                    liteNetLibTransport.Address = ipaddress;
+                    liteNetLibTransport.Port = (ushort)port;
+                    break;
+                case UNetTransport unetTransport:
+                    unetTransport.ConnectAddress = ipaddress;
+                    unetTransport.ServerListenPort = port;
+                    break;
+                case UTPTransport utpTransport:
+                    // utpTransport. = ipaddress;
+                    // utpTransport. = (ushort)port;
+                    break;
+                default:
+                    throw new Exception($"unhandled IpHost transport {chosenTransport.GetType()}");
+            }
+
+            NetManager.StartHost();
+        }
+
+        public void StartRelayHost(string roomName)
+        {
+            var chosenTransport  = NetworkManager.Singleton.gameObject.GetComponent<TransportPicker>().RelayTransport;
+            NetworkManager.Singleton.NetworkConfig.NetworkTransport = chosenTransport;
+
+            switch (chosenTransport)
+            {
+                case PhotonRealtimeTransport photonRealtimeTransport:
+                    photonRealtimeTransport.RoomName = roomName;
+                    break;
+                default:
+                    throw new Exception($"unhandled relay transport {chosenTransport.GetType()}");
+            }
+
+            NetManager.StartHost();
+        }
+
+        public async void StartUnityRelayHost()
+        {
+            var chosenTransport  = NetworkManager.Singleton.gameObject.GetComponent<TransportPicker>().UnityRelayTransport;
+            NetworkManager.Singleton.NetworkConfig.NetworkTransport = chosenTransport;
+
+            switch (chosenTransport)
+            {
+                case UTPTransport utp:
+                    Debug.Log("Setting up UTP relay host");
+                    // TODO: This needs to be removed ?
+                   // Unity.Services.Relay.RelayService.Configuration.BasePath = "https://relay-allocations-stg.services.api.unity.com";
+                    await UnityServices.InitializeAsync();
+                    if (!AuthenticationService.Instance.IsSignedIn)
+                    {
+                        await AuthenticationService.Instance.SignInAnonymouslyAsync();
+                        var playerId = AuthenticationService.Instance.PlayerId;
+                        Debug.Log(playerId);
+                        // we now need to get the joinCode?
+                        var serverRelayUtilityTask = RelayUtility.AllocateRelayServerAndGetJoinCode(10);
+                        await serverRelayUtilityTask;
+                        if (serverRelayUtilityTask.IsFaulted)
+                        {
+                            throw new Exception($"Failed to allocate on relay server {serverRelayUtilityTask.Exception?.Message}");
+                        }
+
+                        // we now have the info from the relay service
+                        var (ipv4address, port, allocationIdBytes, connectionData, key, joinCode) = serverRelayUtilityTask.Result;
+
+                        RelayJoinCodeThing.RelayJoinCode = joinCode;
+
+                        // we now need to set the RelayCode somewhere :P
+                        utp.SetRelayServerData(ipv4address, port, allocationIdBytes, key, connectionData);
+                    }
+                    break;
+                default:
+                    throw new Exception($"unhandled relay transport {chosenTransport.GetType()}");
+            }
+
+            NetManager.StartHost();
+        }
+
+        /// <summary>
+        /// Responsible for the Server->Client RPC's of the connection result.
+        /// </summary>
+        /// <param name="netId"> id of the client to send to </param>
+        /// <param name="status"> the status to pass to the client</param>
+        public void ServerToClientConnectResult(ulong netId, ConnectStatus status)
+        {
+
+            using (var buffer = PooledNetworkBuffer.Get())
+            {
+                using (var writer = PooledNetworkWriter.Get(buffer))
+                {
+                    writer.WriteInt32((int)status);
+                    NetworkManager.Singleton.CustomMessagingManager.SendNamedMessage("ServerToClientConnectResult", netId, buffer);
+                }
+            }
+        }
+
+        /// <summary>
+        /// Sends a DisconnectReason to the indicated client. This should only be done on the server, prior to disconnecting the client.
+        /// </summary>
+        /// <param name="netId"> id of the client to send to </param>
+        /// <param name="status"> The reason for the upcoming disconnect.</param>
+        public void ServerToClientSetDisconnectReason(ulong netId, ConnectStatus status)
+        {
+            using (var buffer = PooledNetworkBuffer.Get())
+            {
+                using (var writer = PooledNetworkWriter.Get(buffer))
+                {
+                    writer.WriteInt32((int)status);
+                    NetworkManager.Singleton.CustomMessagingManager.SendNamedMessage("ServerToClientSetDisconnectReason", netId, buffer);
+                }
+            }
+        }
+
+        /// <summary>
+        /// This will disconnect (on the client) or shutdown the server (on the host).
+        /// </summary>
+        public void RequestDisconnect()
+        {
+            UserDisconnectRequested?.Invoke();
+        }
+    }
+}