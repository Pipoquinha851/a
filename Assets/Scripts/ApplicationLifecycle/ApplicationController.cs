--- conflicted
+++ resolved
@@ -5,11 +5,7 @@
 using Unity.Multiplayer.Samples.BossRoom.Shared.Infrastructure;
 using Unity.Multiplayer.Samples.BossRoom.Shared.Net.UnityServices.Infrastructure;
 using Unity.Multiplayer.Samples.BossRoom.Shared.Net.UnityServices.Lobbies;
-<<<<<<< HEAD
-using Unity.Multiplayer.Samples.Utilities;
 using Unity.Netcode;
-=======
->>>>>>> fd60daa9
 using UnityEngine;
 using UnityEngine.SceneManagement;
 using VContainer;
@@ -72,6 +68,13 @@
             builder.RegisterEntryPoint<LobbyServiceFacade>(Lifetime.Singleton).AsSelf();
         }
 
+#if UNITY_EDITOR && UNITY_SERVER
+        void OnGUI()
+        {
+            GUI.Label(new Rect(10, 10, 500, 20), "Dedicated Server Running");
+        }
+#endif
+
         private void Start()
         {
             m_LocalLobby = Container.Resolve<LocalLobby>();
@@ -87,19 +90,8 @@
             DontDestroyOnLoad(gameObject);
             DontDestroyOnLoad(m_UpdateRunner.gameObject);
             Application.targetFrameRate = 120;
-<<<<<<< HEAD
-        }
-
-#if UNITY_EDITOR && UNITY_SERVER
-        void OnGUI()
-        {
-            GUI.Label(new Rect(10, 10, 500, 20), "Dedicated Server Running");
-        }
-#endif
-
-        private void Start()
-        {
-            NetworkManager.Singleton.OnClientConnectedCallback += OnClientStarted;
+			
+			NetworkManager.Singleton.OnClientConnectedCallback += OnClientStarted;
             NetworkManager.Singleton.OnServerStarted += OnServerStarted;
             if (DedicatedServerUtilities.IsServerBuildTarget)
             {
@@ -109,25 +101,21 @@
             else
             {
                 SceneManager.LoadScene(SceneNames.StartupClient, LoadSceneMode.Additive);
-                SceneManager.LoadScene(SceneNames.MainMenu);
-            }
-=======
-            SceneManager.LoadScene("MainMenu");
->>>>>>> fd60daa9
+            	SceneManager.LoadScene("MainMenu");
+			}
         }
 
         protected override void OnDestroy()
         {
             m_Subscriptions?.Dispose();
             m_LobbyServiceFacade?.EndTracking();
-<<<<<<< HEAD
-            DIScope.RootScope.Dispose();
-            DIScope.RootScope = null;
+
             if (NetworkManager.Singleton != null)
             {
                 NetworkManager.Singleton.OnClientConnectedCallback -= OnClientStarted;
                 NetworkManager.Singleton.OnServerStarted -= OnServerStarted;
             }
+            base.OnDestroy();
         }
 
         private static void OnClientStarted(ulong clientID)
@@ -141,9 +129,6 @@
         private static void OnServerStarted()
         {
             SceneEventsUtilities.Initialize(); // todo find a place to teardown those
-=======
-            base.OnDestroy();
->>>>>>> fd60daa9
         }
 
         /// <summary>
@@ -175,26 +160,6 @@
             return canQuit;
         }
 
-<<<<<<< HEAD
-        // TODO remove messaging for this once we have vcontainer.
-        private void LeaveSession(QuitGameSessionMessage msg)
-        {
-            m_LobbyServiceFacade.EndTracking();
-
-            if (msg.UserRequested)
-            {
-                // first disconnect then return to menu
-                var gameNetPortal = GameNetPortal.Instance;
-                if (gameNetPortal != null)
-                {
-                    gameNetPortal.RequestDisconnect();
-                }
-            }
-            SceneLoaderWrapper.Instance.LoadScene(SceneNames.MainMenu, useNetworkSceneManager: false);
-        }
-
-=======
->>>>>>> fd60daa9
         private void QuitGame(QuitApplicationMessage msg)
         {
 #if UNITY_EDITOR
