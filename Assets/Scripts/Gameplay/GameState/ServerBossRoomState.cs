--- conflicted
+++ resolved
@@ -66,22 +66,13 @@
             }
         }
 
-<<<<<<< HEAD
         protected override void Awake()
         {
             base.Awake();
             DedicatedServerUtilities.PrintSceneHierarchy();
-            SceneEventsUtilities.RegisterGameObjectSpawn(gameObject, OnServerSceneLoadComplete, SceneEventType.LoadEventCompleted);
-            SceneEventsUtilities.RegisterGameObjectSpawn(gameObject, OnServerSceneUnloadStarted, SceneEventType.Load, SceneNames.PostGame);
-            // SceneEventsUtilities.RegisterGameObjectSpawn(gameObject, OnServerSceneUnloadComplete, SceneEventType.Unload); // TODO this doesn't called. bug created with Noel MTT-3580
-        }
-
-        public void OnServerSceneLoadComplete(SceneEvent sceneEvent)
-        {
-=======
+        }
         private void ServerLoaded()
         {
->>>>>>> fd60daa9
             if (!NetworkManager.Singleton.IsServer)
             {
                 enabled = false;
@@ -91,20 +82,9 @@
                 // reset win state
                 SetWinState(WinState.Invalid);
 
-<<<<<<< HEAD
-                m_NetPortal = GameObject.FindGameObjectWithTag("GameNetPortal").GetComponent<GameNetPortal>();
-                m_ServerNetPortal = m_NetPortal.GetComponent<ServerGameNetPortal>();
-
-                NetworkManager.Singleton.OnClientDisconnectCallback += OnClientDisconnect;
-                NetworkManager.Singleton.SceneManager.OnSceneEvent += OnClientSceneChanged;
-                OnClientSceneChanged(sceneEvent);
-
-                DoInitialSpawnIfPossible();
-=======
                 NetworkManager.Singleton.OnClientDisconnectCallback += OnClientDisconnect;
                 NetworkManager.Singleton.SceneManager.OnLoadEventCompleted += OnLoadEventCompleted;
                 NetworkManager.Singleton.SceneManager.OnSynchronizeComplete += OnSynchronizeComplete;
->>>>>>> fd60daa9
 
                 SessionManager<SessionPlayerData>.Instance.OnSessionStarted();
                 m_Subscription = m_LifeStateChangedEventMessageSubscriber.Subscribe(OnLifeStateChangedEventMessage);
@@ -114,11 +94,6 @@
         protected override void OnDestroy()
         {
             m_Subscription?.Dispose();
-<<<<<<< HEAD
-            if (NetworkManager.Singleton != null && NetworkManager.Singleton.SceneManager != null)
-            {
-                SceneEventsUtilities.UnregisterGameObjectSpawn(gameObject, OnServerSceneLoadComplete, SceneEventType.LoadEventCompleted);
-=======
 
             if (NetworkManager.Singleton != null && NetworkManager.Singleton.SceneManager != null)
             {
@@ -139,7 +114,6 @@
                 //getting spawned while joining. But that's not something we can fully address by changes in
                 //ServerBossRoomState.
                 SpawnPlayer(clientId, true);
->>>>>>> fd60daa9
             }
         }
 
@@ -175,31 +149,10 @@
         {
             if (clientId != NetworkManager.ServerClientId) return;
 
-<<<<<<< HEAD
-                if (!didSpawn && InitialSpawnDone &&
-                    !PlayerServerCharacter.GetPlayerServerCharacters().Find(
-                        player => player.OwnerClientId == clientId))
-                {
-                    // somebody joined after the initial spawn. This is a Late Join scenario. This player may have issues
-                    // (either because multiple people are late-joining at once, or because some dynamic entities are
-                    // getting spawned while joining. But that's not something we can fully address by changes in
-                    // ServerBossRoomState.
-                    SpawnPlayer(clientId, true);
-                }
-            }
-        }
-
-        public void OnServerSceneUnloadStarted(SceneEvent _)
-        {
-            NetworkManager.Singleton.OnClientDisconnectCallback -= OnClientDisconnect;
-            NetworkManager.Singleton.SceneManager.OnSceneEvent -= OnClientSceneChanged;
-            SceneEventsUtilities.UnregisterGameObjectSpawn(gameObject, OnServerSceneUnloadStarted, SceneEventType.Unload);
-=======
             NetworkManager.Singleton.OnClientDisconnectCallback -= OnClientDisconnect;
             NetworkManager.Singleton.OnClientDisconnectCallback -= OnClientDisconnect;
             NetworkManager.Singleton.SceneManager.OnLoadEventCompleted -= OnLoadEventCompleted;
             NetworkManager.Singleton.SceneManager.OnSynchronizeComplete -= OnSynchronizeComplete;
->>>>>>> fd60daa9
             m_Subscription?.Dispose();
         }
 
@@ -315,6 +268,7 @@
             StartCoroutine(CoroGameOver(k_LoseDelay, false));
         }
 
+
         void SetWinState(WinState winState)
         {
             if (m_NetworkGameStateTransform && m_NetworkGameStateTransform.Value &&
