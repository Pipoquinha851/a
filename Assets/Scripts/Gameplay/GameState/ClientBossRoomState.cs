--- conflicted
+++ resolved
@@ -7,14 +7,5 @@
     public class ClientBossRoomState : GameStateBehaviour
     {
         public override GameState ActiveState { get { return GameState.BossRoom; } }
-<<<<<<< HEAD
-
-        // TODO still needed?
-        // public override void OnNetworkSpawn()
-        // {
-        //     if (!IsClient) { this.enabled = false; }
-        // }
-=======
->>>>>>> fd60daa9
     }
 }