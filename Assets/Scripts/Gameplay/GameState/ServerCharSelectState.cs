--- conflicted
+++ resolved
@@ -4,11 +4,8 @@
 using Unity.Multiplayer.Samples.Utilities;
 using Unity.Netcode;
 using UnityEngine;
-<<<<<<< HEAD
+using VContainer;
 using UnityEngine.SceneManagement;
-=======
-using VContainer;
->>>>>>> fd60daa9
 
 namespace Unity.Multiplayer.Samples.BossRoom.Server
 {
@@ -31,7 +28,7 @@
             base.Awake();
 
             CharSelectData = GetComponent<CharSelectData>();
-<<<<<<< HEAD
+
             CharSelectData.OnNetworkSpawnCallback += OnNetworkSpawn;
             CharSelectData.OnNetworkDespawnCallback += OnNetworkDespawn;
 
@@ -52,11 +49,6 @@
         static bool DontSyncClientOnlyScenes(int index, string sceneName, LoadSceneMode mode)
         {
             return sceneName != SceneNames.CharSelectClient;
-=======
-
-            CharSelectData.OnNetworkSpawnCallback += OnNetworkSpawn;
-            CharSelectData.OnNetworkDespawnCallback += OnNetworkDespawn;
->>>>>>> fd60daa9
         }
 
         void OnClientChangedSeat(ulong clientId, int newSeatIdx, bool lockedIn)
