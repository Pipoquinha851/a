<<<<<<< HEAD
using System.Collections;
using Unity.Multiplayer.Samples.Utilities;
=======
using System.Collections.Generic;
>>>>>>> fd60daa9
using Unity.Netcode;
using UnityEngine;
using UnityEngine.SceneManagement;

namespace Unity.Multiplayer.Samples.BossRoom.Server
{
    public class ServerPostGameState : GameStateBehaviour
    {
        public const int SecondsToWaitForNewGame = 5;

        public override GameState ActiveState { get { return GameState.PostGame; } }

        protected override void Awake()
        {
            base.Awake();
<<<<<<< HEAD
            NetworkManager.Singleton.SceneManager.OnSceneEvent += OnAllClientsFinishedLoading;
        }

        public override void OnDestroy()
        {
            base.OnDestroy();
            if (NetworkManager.Singleton != null)
            {
                NetworkManager.Singleton.SceneManager.OnSceneEvent -= OnAllClientsFinishedLoading;
            }
        }

        void OnAllClientsFinishedLoading(SceneEvent sceneEvent)
        {
            if (sceneEvent.SceneEventType != SceneEventType.LoadEventCompleted || gameObject.scene.name != sceneEvent.SceneName) return;
=======
            NetworkManager.Singleton.SceneManager.OnLoadEventCompleted += OnAllClientsFinishedLoading;
        }

        protected override void OnDestroy()
        {
            base.OnDestroy();
            if (NetworkManager.Singleton.SceneManager != null)
            {
                NetworkManager.Singleton.SceneManager.OnLoadEventCompleted -= OnAllClientsFinishedLoading;
            }
        }

        static void OnAllClientsFinishedLoading(string scenename, LoadSceneMode loadscenemode, List<ulong> clientscompleted, List<ulong> clientstimedout)
        {
>>>>>>> fd60daa9
            if (NetworkManager.Singleton.IsServer)
            {
                SessionManager<SessionPlayerData>.Instance.OnSessionEnded();

                if (DedicatedServerUtilities.IsServerBuildTarget)
                {
                    IEnumerator WaitAndStartNewGame()
                    {
                        DedicatedServerUtilities.Log($"Waiting a {SecondsToWaitForNewGame} seconds until new game");
                        yield return new WaitForSeconds(SecondsToWaitForNewGame); // TODO there should be a UI timer for a countdown for this
                        SceneLoaderWrapper.Instance.LoadScene(SceneNames.CharSelect, useNetworkSceneManager: true);
                    }

                    StartCoroutine(WaitAndStartNewGame());
                }
            }
        }
    }
}<|MERGE_RESOLUTION|>--- conflicted
+++ resolved
@@ -1,9 +1,6 @@
-<<<<<<< HEAD
+using System.Collections.Generic;
 using System.Collections;
 using Unity.Multiplayer.Samples.Utilities;
-=======
-using System.Collections.Generic;
->>>>>>> fd60daa9
 using Unity.Netcode;
 using UnityEngine;
 using UnityEngine.SceneManagement;
@@ -19,7 +16,6 @@
         protected override void Awake()
         {
             base.Awake();
-<<<<<<< HEAD
             NetworkManager.Singleton.SceneManager.OnSceneEvent += OnAllClientsFinishedLoading;
         }
 
@@ -35,22 +31,6 @@
         void OnAllClientsFinishedLoading(SceneEvent sceneEvent)
         {
             if (sceneEvent.SceneEventType != SceneEventType.LoadEventCompleted || gameObject.scene.name != sceneEvent.SceneName) return;
-=======
-            NetworkManager.Singleton.SceneManager.OnLoadEventCompleted += OnAllClientsFinishedLoading;
-        }
-
-        protected override void OnDestroy()
-        {
-            base.OnDestroy();
-            if (NetworkManager.Singleton.SceneManager != null)
-            {
-                NetworkManager.Singleton.SceneManager.OnLoadEventCompleted -= OnAllClientsFinishedLoading;
-            }
-        }
-
-        static void OnAllClientsFinishedLoading(string scenename, LoadSceneMode loadscenemode, List<ulong> clientscompleted, List<ulong> clientstimedout)
-        {
->>>>>>> fd60daa9
             if (NetworkManager.Singleton.IsServer)
             {
                 SessionManager<SessionPlayerData>.Instance.OnSessionEnded();
