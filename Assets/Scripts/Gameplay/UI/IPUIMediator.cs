--- conflicted
+++ resolved
@@ -79,21 +79,8 @@
 
             ip = string.IsNullOrEmpty(ip) ? k_DefaultIP : ip;
 
-<<<<<<< HEAD
-            m_GameNetPortal.PlayerName = m_PlayerNameLabel.text;
-
-            if (m_GameNetPortal.StartIPServer(ip, portNum, isHost: true))
-            {
-                m_SignInSpinner.SetActive(true);
-            }
-            else
-            {
-                m_ConnectStatusPublisher.Publish(ConnectStatus.StartHostFailed);
-            }
-=======
             m_SignInSpinner.SetActive(true);
             m_ConnectionManager.StartHostIp(m_PlayerNameLabel.text, ip, portNum);
->>>>>>> fd60daa9
         }
 
         public void JoinWithIP(string ip, string port)
