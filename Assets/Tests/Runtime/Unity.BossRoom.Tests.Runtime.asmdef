--- conflicted
+++ resolved
@@ -3,15 +3,6 @@
     "name": "Unity.BossRoom.Tests.Runtime",
     "rootNamespace": "",
     "references": [
-<<<<<<< HEAD
-        "GUID:27619889b8ba8c24980f49ee34dbb44a",
-        "GUID:0acc523941302664db1f4e527237feb3",
-        "GUID:807256462408a52499d74190e2baa578",
-        "GUID:1491147abca9d7d4bb7105af628b223e",
-        "GUID:ed77cc04b29ffca42860b1220217e140",
-        "GUID:ec2e12d3de28e40839f9a0b685184f49"
-
-=======
         "UnityEngine.TestRunner",
         "UnityEditor.TestRunner",
         "Unity.Multiplayer.Samples.Utilities.Testing",
@@ -20,7 +11,6 @@
         "Unity.BossRoom.Infrastructure",
         "VContainer",
         "VContainer.EnableCodeGen"
->>>>>>> fd60daa9
     ],
     "includePlatforms": [],
     "excludePlatforms": [],
