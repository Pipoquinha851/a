{
  "dependencies": {
    "com.community.netcode.transport.photon-realtime": {
      "version": "https://github.com/Unity-Technologies/mlapi-community-contributions.git?path=/Transports/com.community.netcode.transport.photon-realtime#develop",
      "depth": 0,
      "source": "git",
      "dependencies": {},
      "hash": "0ab8d25f5bd0e4861a43641ba6fb328e55c35e15"
    },
    "com.unity.2d.sprite": {
      "version": "1.0.0",
      "depth": 0,
      "source": "builtin",
      "dependencies": {}
    },
    "com.unity.ai.navigation.components": {
      "version": "https://github.com/Unity-Technologies/NavMeshComponents.git#package",
      "depth": 0,
      "source": "git",
      "dependencies": {
        "com.unity.modules.ai": "1.0.0"
      },
      "hash": "0fc6f532e4f47d66d173314efcb906bc7cf0d00f"
    },
    "com.unity.burst": {
      "version": "1.5.5",
      "depth": 2,
      "source": "registry",
      "dependencies": {
        "com.unity.mathematics": "1.2.1"
      },
      "url": "https://packages.unity.com"
    },
    "com.unity.cinemachine": {
      "version": "2.7.4",
      "depth": 0,
      "source": "registry",
      "dependencies": {},
      "url": "https://packages.unity.com"
    },
    "com.unity.collab-proxy": {
      "version": "1.7.1",
      "depth": 0,
      "source": "registry",
      "dependencies": {
        "com.unity.nuget.newtonsoft-json": "2.0.0"
      },
      "url": "https://packages.unity.com"
    },
    "com.unity.collections": {
      "version": "1.0.0-pre.5",
      "depth": 1,
      "source": "registry",
      "dependencies": {
        "com.unity.burst": "1.5.4",
        "com.unity.test-framework": "1.1.22"
      },
      "url": "https://packages.unity.com"
    },
    "com.unity.editorcoroutines": {
      "version": "1.0.0",
      "depth": 1,
      "source": "registry",
      "dependencies": {},
      "url": "https://packages.unity.com"
    },
    "com.unity.ext.nunit": {
      "version": "1.0.6",
      "depth": 1,
      "source": "registry",
      "dependencies": {},
      "url": "https://packages.unity.com"
    },
    "com.unity.ide.rider": {
      "version": "3.0.7",
      "depth": 0,
      "source": "registry",
      "dependencies": {
        "com.unity.ext.nunit": "1.0.6"
      },
      "url": "https://packages.unity.com"
    },
    "com.unity.ide.visualstudio": {
      "version": "2.0.11",
      "depth": 0,
      "source": "registry",
      "dependencies": {
        "com.unity.test-framework": "1.1.9"
      },
      "url": "https://packages.unity.com"
    },
    "com.unity.ide.vscode": {
      "version": "1.2.3",
      "depth": 0,
      "source": "registry",
      "dependencies": {},
      "url": "https://packages.unity.com"
    },
    "com.unity.learn.iet-framework": {
      "version": "1.2.1",
      "depth": 0,
      "source": "registry",
      "dependencies": {
        "com.unity.editorcoroutines": "1.0.0",
        "com.unity.settings-manager": "1.0.2"
      },
      "url": "https://packages.unity.com"
    },
    "com.unity.mathematics": {
      "version": "1.2.1",
      "depth": 2,
      "source": "registry",
      "dependencies": {},
      "url": "https://packages.unity.com"
    },
    "com.unity.multiplayer.samples.coop": {
      "version": "file:com.unity.multiplayer.samples.coop",
      "depth": 0,
      "source": "embedded",
      "dependencies": {
        "com.unity.learn.iet-framework": "1.2.1",
        "com.unity.netcode.gameobjects": "0.2.0",
        "com.unity.test-framework": "1.1.19",
        "com.unity.modules.ai": "1.0.0",
        "com.unity.modules.animation": "1.0.0",
        "com.unity.modules.particlesystem": "1.0.0",
        "com.unity.modules.physics": "1.0.0",
        "com.unity.modules.physics2d": "1.0.0",
        "com.unity.modules.ui": "1.0.0"
      }
    },
    "com.unity.multiplayer.tools": {
      "version": "1.0.0-pre.2",
      "depth": 0,
      "source": "registry",
      "dependencies": {
        "com.unity.profiling.core": "1.0.0-pre.1"
      },
      "url": "https://packages.unity.com"
    },
    "com.unity.netcode.adapter.utp": {
<<<<<<< HEAD
      "version": "https://github.com/Unity-Technologies/com.unity.netcode.gameobjects.git?path=/com.unity.netcode.adapter.utp#bcef5b992c5414707ff48c95a48a113fd0e09ad3",
=======
      "version": "1.0.0-pre.2",
>>>>>>> 32569e5a
      "depth": 0,
      "source": "registry",
      "dependencies": {
        "com.unity.netcode.gameobjects": "1.0.0-pre.2",
        "com.unity.transport": "1.0.0-pre.6"
      },
<<<<<<< HEAD
      "hash": "bcef5b992c5414707ff48c95a48a113fd0e09ad3"
    },
    "com.unity.netcode.gameobjects": {
      "version": "https://github.com/Unity-Technologies/com.unity.netcode.gameobjects.git?path=/com.unity.netcode.gameobjects#bcef5b992c5414707ff48c95a48a113fd0e09ad3",
=======
      "url": "https://packages.unity.com"
    },
    "com.unity.netcode.gameobjects": {
      "version": "1.0.0-pre.2",
>>>>>>> 32569e5a
      "depth": 0,
      "source": "registry",
      "dependencies": {
        "com.unity.modules.ai": "1.0.0",
        "com.unity.modules.animation": "1.0.0",
        "com.unity.nuget.mono-cecil": "1.10.1",
        "com.unity.collections": "1.0.0-pre.5"
      },
<<<<<<< HEAD
      "hash": "bcef5b992c5414707ff48c95a48a113fd0e09ad3"
=======
      "url": "https://packages.unity.com"
>>>>>>> 32569e5a
    },
    "com.unity.nuget.mono-cecil": {
      "version": "1.10.1",
      "depth": 1,
      "source": "registry",
      "dependencies": {},
      "url": "https://packages.unity.com"
    },
    "com.unity.nuget.newtonsoft-json": {
      "version": "2.0.0",
      "depth": 1,
      "source": "registry",
      "dependencies": {},
      "url": "https://packages.unity.com"
    },
    "com.unity.postprocessing": {
      "version": "3.1.1",
      "depth": 0,
      "source": "registry",
      "dependencies": {
        "com.unity.modules.physics": "1.0.0"
      },
      "url": "https://packages.unity.com"
    },
    "com.unity.profiling.core": {
      "version": "1.0.0-pre.1",
      "depth": 1,
      "source": "registry",
      "dependencies": {},
      "url": "https://packages.unity.com"
    },
    "com.unity.services.authentication": {
      "version": "1.0.0-pre.4",
      "depth": 0,
      "source": "registry",
      "dependencies": {
        "com.unity.nuget.newtonsoft-json": "2.0.0",
        "com.unity.services.core": "1.1.0-pre.8",
        "com.unity.modules.unitywebrequest": "1.0.0"
      },
      "url": "https://packages.unity.com"
    },
    "com.unity.services.core": {
      "version": "1.1.0-pre.8",
      "depth": 1,
      "source": "registry",
      "dependencies": {
        "com.unity.modules.unitywebrequest": "1.0.0"
      },
      "url": "https://packages.unity.com"
    },
    "com.unity.services.relay": {
      "version": "1.0.1-pre.1",
      "depth": 0,
      "source": "registry",
      "dependencies": {
        "com.unity.services.core": "1.1.0-pre.8",
        "com.unity.modules.unitywebrequest": "1.0.0",
        "com.unity.modules.unitywebrequestassetbundle": "1.0.0",
        "com.unity.modules.unitywebrequestaudio": "1.0.0",
        "com.unity.modules.unitywebrequesttexture": "1.0.0",
        "com.unity.modules.unitywebrequestwww": "1.0.0",
        "com.unity.nuget.newtonsoft-json": "2.0.0",
        "com.unity.services.authentication": "1.0.0-pre.4"
      },
      "url": "https://packages.unity.com"
    },
    "com.unity.settings-manager": {
      "version": "1.0.2",
      "depth": 1,
      "source": "registry",
      "dependencies": {},
      "url": "https://packages.unity.com"
    },
    "com.unity.test-framework": {
      "version": "1.1.27",
      "depth": 0,
      "source": "registry",
      "dependencies": {
        "com.unity.ext.nunit": "1.0.6",
        "com.unity.modules.imgui": "1.0.0",
        "com.unity.modules.jsonserialize": "1.0.0"
      },
      "url": "https://packages.unity.com"
    },
    "com.unity.textmeshpro": {
      "version": "3.0.6",
      "depth": 0,
      "source": "registry",
      "dependencies": {
        "com.unity.ugui": "1.0.0"
      },
      "url": "https://packages.unity.com"
    },
    "com.unity.timeline": {
      "version": "1.4.8",
      "depth": 0,
      "source": "registry",
      "dependencies": {
        "com.unity.modules.director": "1.0.0",
        "com.unity.modules.animation": "1.0.0",
        "com.unity.modules.audio": "1.0.0",
        "com.unity.modules.particlesystem": "1.0.0"
      },
      "url": "https://packages.unity.com"
    },
    "com.unity.transport": {
      "version": "1.0.0-pre.6",
      "depth": 1,
      "source": "registry",
      "dependencies": {
        "com.unity.collections": "1.0.0-pre.5",
        "com.unity.burst": "1.5.5",
        "com.unity.mathematics": "1.2.1"
      },
      "url": "https://packages.unity.com"
    },
    "com.unity.ugui": {
      "version": "1.0.0",
      "depth": 0,
      "source": "builtin",
      "dependencies": {
        "com.unity.modules.ui": "1.0.0",
        "com.unity.modules.imgui": "1.0.0"
      }
    },
    "com.veriorpies.parrelsync": {
      "version": "https://github.com/VeriorPies/ParrelSync.git?path=/ParrelSync#bb3d5067e49e403d8b8ba15c036d313b4dd2c696",
      "depth": 0,
      "source": "git",
      "dependencies": {},
      "hash": "bb3d5067e49e403d8b8ba15c036d313b4dd2c696"
    },
    "com.unity.modules.ai": {
      "version": "1.0.0",
      "depth": 0,
      "source": "builtin",
      "dependencies": {}
    },
    "com.unity.modules.androidjni": {
      "version": "1.0.0",
      "depth": 0,
      "source": "builtin",
      "dependencies": {}
    },
    "com.unity.modules.animation": {
      "version": "1.0.0",
      "depth": 0,
      "source": "builtin",
      "dependencies": {}
    },
    "com.unity.modules.assetbundle": {
      "version": "1.0.0",
      "depth": 0,
      "source": "builtin",
      "dependencies": {}
    },
    "com.unity.modules.audio": {
      "version": "1.0.0",
      "depth": 0,
      "source": "builtin",
      "dependencies": {}
    },
    "com.unity.modules.cloth": {
      "version": "1.0.0",
      "depth": 0,
      "source": "builtin",
      "dependencies": {
        "com.unity.modules.physics": "1.0.0"
      }
    },
    "com.unity.modules.director": {
      "version": "1.0.0",
      "depth": 0,
      "source": "builtin",
      "dependencies": {
        "com.unity.modules.audio": "1.0.0",
        "com.unity.modules.animation": "1.0.0"
      }
    },
    "com.unity.modules.imageconversion": {
      "version": "1.0.0",
      "depth": 0,
      "source": "builtin",
      "dependencies": {}
    },
    "com.unity.modules.imgui": {
      "version": "1.0.0",
      "depth": 0,
      "source": "builtin",
      "dependencies": {}
    },
    "com.unity.modules.jsonserialize": {
      "version": "1.0.0",
      "depth": 0,
      "source": "builtin",
      "dependencies": {}
    },
    "com.unity.modules.particlesystem": {
      "version": "1.0.0",
      "depth": 0,
      "source": "builtin",
      "dependencies": {}
    },
    "com.unity.modules.physics": {
      "version": "1.0.0",
      "depth": 0,
      "source": "builtin",
      "dependencies": {}
    },
    "com.unity.modules.physics2d": {
      "version": "1.0.0",
      "depth": 0,
      "source": "builtin",
      "dependencies": {}
    },
    "com.unity.modules.screencapture": {
      "version": "1.0.0",
      "depth": 0,
      "source": "builtin",
      "dependencies": {
        "com.unity.modules.imageconversion": "1.0.0"
      }
    },
    "com.unity.modules.subsystems": {
      "version": "1.0.0",
      "depth": 1,
      "source": "builtin",
      "dependencies": {
        "com.unity.modules.jsonserialize": "1.0.0"
      }
    },
    "com.unity.modules.terrain": {
      "version": "1.0.0",
      "depth": 0,
      "source": "builtin",
      "dependencies": {}
    },
    "com.unity.modules.terrainphysics": {
      "version": "1.0.0",
      "depth": 0,
      "source": "builtin",
      "dependencies": {
        "com.unity.modules.physics": "1.0.0",
        "com.unity.modules.terrain": "1.0.0"
      }
    },
    "com.unity.modules.tilemap": {
      "version": "1.0.0",
      "depth": 0,
      "source": "builtin",
      "dependencies": {
        "com.unity.modules.physics2d": "1.0.0"
      }
    },
    "com.unity.modules.ui": {
      "version": "1.0.0",
      "depth": 0,
      "source": "builtin",
      "dependencies": {}
    },
    "com.unity.modules.uielements": {
      "version": "1.0.0",
      "depth": 0,
      "source": "builtin",
      "dependencies": {
        "com.unity.modules.ui": "1.0.0",
        "com.unity.modules.imgui": "1.0.0",
        "com.unity.modules.jsonserialize": "1.0.0",
        "com.unity.modules.uielementsnative": "1.0.0"
      }
    },
    "com.unity.modules.uielementsnative": {
      "version": "1.0.0",
      "depth": 1,
      "source": "builtin",
      "dependencies": {
        "com.unity.modules.ui": "1.0.0",
        "com.unity.modules.imgui": "1.0.0",
        "com.unity.modules.jsonserialize": "1.0.0"
      }
    },
    "com.unity.modules.umbra": {
      "version": "1.0.0",
      "depth": 0,
      "source": "builtin",
      "dependencies": {}
    },
    "com.unity.modules.unityanalytics": {
      "version": "1.0.0",
      "depth": 0,
      "source": "builtin",
      "dependencies": {
        "com.unity.modules.unitywebrequest": "1.0.0",
        "com.unity.modules.jsonserialize": "1.0.0"
      }
    },
    "com.unity.modules.unitywebrequest": {
      "version": "1.0.0",
      "depth": 0,
      "source": "builtin",
      "dependencies": {}
    },
    "com.unity.modules.unitywebrequestassetbundle": {
      "version": "1.0.0",
      "depth": 0,
      "source": "builtin",
      "dependencies": {
        "com.unity.modules.assetbundle": "1.0.0",
        "com.unity.modules.unitywebrequest": "1.0.0"
      }
    },
    "com.unity.modules.unitywebrequestaudio": {
      "version": "1.0.0",
      "depth": 0,
      "source": "builtin",
      "dependencies": {
        "com.unity.modules.unitywebrequest": "1.0.0",
        "com.unity.modules.audio": "1.0.0"
      }
    },
    "com.unity.modules.unitywebrequesttexture": {
      "version": "1.0.0",
      "depth": 0,
      "source": "builtin",
      "dependencies": {
        "com.unity.modules.unitywebrequest": "1.0.0",
        "com.unity.modules.imageconversion": "1.0.0"
      }
    },
    "com.unity.modules.unitywebrequestwww": {
      "version": "1.0.0",
      "depth": 0,
      "source": "builtin",
      "dependencies": {
        "com.unity.modules.unitywebrequest": "1.0.0",
        "com.unity.modules.unitywebrequestassetbundle": "1.0.0",
        "com.unity.modules.unitywebrequestaudio": "1.0.0",
        "com.unity.modules.audio": "1.0.0",
        "com.unity.modules.assetbundle": "1.0.0",
        "com.unity.modules.imageconversion": "1.0.0"
      }
    },
    "com.unity.modules.vehicles": {
      "version": "1.0.0",
      "depth": 0,
      "source": "builtin",
      "dependencies": {
        "com.unity.modules.physics": "1.0.0"
      }
    },
    "com.unity.modules.video": {
      "version": "1.0.0",
      "depth": 0,
      "source": "builtin",
      "dependencies": {
        "com.unity.modules.audio": "1.0.0",
        "com.unity.modules.ui": "1.0.0",
        "com.unity.modules.unitywebrequest": "1.0.0"
      }
    },
    "com.unity.modules.vr": {
      "version": "1.0.0",
      "depth": 0,
      "source": "builtin",
      "dependencies": {
        "com.unity.modules.jsonserialize": "1.0.0",
        "com.unity.modules.physics": "1.0.0",
        "com.unity.modules.xr": "1.0.0"
      }
    },
    "com.unity.modules.wind": {
      "version": "1.0.0",
      "depth": 0,
      "source": "builtin",
      "dependencies": {}
    },
    "com.unity.modules.xr": {
      "version": "1.0.0",
      "depth": 0,
      "source": "builtin",
      "dependencies": {
        "com.unity.modules.physics": "1.0.0",
        "com.unity.modules.jsonserialize": "1.0.0",
        "com.unity.modules.subsystems": "1.0.0"
      }
    }
  }
}<|MERGE_RESOLUTION|>--- conflicted
+++ resolved
@@ -139,28 +139,17 @@
       "url": "https://packages.unity.com"
     },
     "com.unity.netcode.adapter.utp": {
-<<<<<<< HEAD
-      "version": "https://github.com/Unity-Technologies/com.unity.netcode.gameobjects.git?path=/com.unity.netcode.adapter.utp#bcef5b992c5414707ff48c95a48a113fd0e09ad3",
-=======
       "version": "1.0.0-pre.2",
->>>>>>> 32569e5a
       "depth": 0,
       "source": "registry",
       "dependencies": {
         "com.unity.netcode.gameobjects": "1.0.0-pre.2",
         "com.unity.transport": "1.0.0-pre.6"
       },
-<<<<<<< HEAD
-      "hash": "bcef5b992c5414707ff48c95a48a113fd0e09ad3"
-    },
-    "com.unity.netcode.gameobjects": {
-      "version": "https://github.com/Unity-Technologies/com.unity.netcode.gameobjects.git?path=/com.unity.netcode.gameobjects#bcef5b992c5414707ff48c95a48a113fd0e09ad3",
-=======
       "url": "https://packages.unity.com"
     },
     "com.unity.netcode.gameobjects": {
       "version": "1.0.0-pre.2",
->>>>>>> 32569e5a
       "depth": 0,
       "source": "registry",
       "dependencies": {
@@ -169,11 +158,7 @@
         "com.unity.nuget.mono-cecil": "1.10.1",
         "com.unity.collections": "1.0.0-pre.5"
       },
-<<<<<<< HEAD
-      "hash": "bcef5b992c5414707ff48c95a48a113fd0e09ad3"
-=======
-      "url": "https://packages.unity.com"
->>>>>>> 32569e5a
+      "url": "https://packages.unity.com"
     },
     "com.unity.nuget.mono-cecil": {
       "version": "1.10.1",
